--- conflicted
+++ resolved
@@ -8,7 +8,7 @@
   signInWithRedirect,
 } from "firebase/auth";
 import { Firestore, initializeFirestore } from "firebase/firestore";
-<<<<<<< HEAD
+
 
 const firebaseConfig = {
   apiKey: process.env.NEXT_PUBLIC_FIREBASE_API_KEY,
@@ -22,21 +22,7 @@
           : process.env.NEXT_PUBLIC_BRANCH_NAME === "development-local"
             ? process.env.NEXT_PUBLIC_FIREBASE_AUTH_DOMAIN
             : process.env.NEXT_PUBLIC_FIREBASE_AUTH_DOMAIN,
-=======
-import { getAuth, GoogleAuthProvider, signInWithRedirect, getRedirectResult, signInWithPopup } from "firebase/auth";
 
-const firebaseConfig = {
-  apiKey: process.env.NEXT_PUBLIC_FIREBASE_API_KEY,
-  authDomain: process.env.NEXT_PUBLIC_BRANCH_NAME === 'production' 
-    ? 'flowing-mantis-389917.uc.r.appspot.com' 
-    : process.env.NEXT_PUBLIC_BRANCH_NAME === 'staging'
-      ? 'staging-dot-flowing-mantis-389917.uc.r.appspot.com'
-      : process.env.NEXT_PUBLIC_BRANCH_NAME === 'development'
-        ? 'development-dot-flowing-mantis-389917.uc.r.appspot.com'
-        : process.env.NEXT_PUBLIC_BRANCH_NAME === 'development-local'
-          ? process.env.NEXT_PUBLIC_FIREBASE_AUTH_DOMAIN
-          : process.env.NEXT_PUBLIC_FIREBASE_AUTH_DOMAIN,
->>>>>>> ba3fa61c
   projectId: process.env.NEXT_PUBLIC_FIREBASE_PROJECT_ID,
   storageBucket: process.env.NEXT_PUBLIC_FIREBASE_STORAGE_BUCKET,
   messagingSenderId: process.env.NEXT_PUBLIC_FIREBASE_MESSAGING_SENDER_ID,
@@ -76,7 +62,6 @@
     }
   });
 
-<<<<<<< HEAD
 // Check if running on localhost
 const isLocalhost =
   typeof window !== "undefined" &&
@@ -87,14 +72,6 @@
   try {
     if (isLocalhost) {
       // Use popup for localhost to avoid cross-domain issues
-=======
-const isLocalDev = process.env.NEXT_PUBLIC_BRANCH_NAME === 'development-local';
-
-export const signInWithGoogle = async () => {
-  try {
-    if (isLocalDev) {
-      // Use popup for local development
->>>>>>> ba3fa61c
       const result = await signInWithPopup(auth, googleProvider);
       const user = result.user;
       if (!user.email?.endsWith("@nyu.edu") && !isTestEnv) {
@@ -103,11 +80,7 @@
       }
       return user;
     } else {
-<<<<<<< HEAD
       // Use redirect for deployed environments
-=======
-      // Use redirect for other environments
->>>>>>> ba3fa61c
       await signInWithRedirect(auth, googleProvider);
       // No return here, as the page will redirect
     }
@@ -118,18 +91,10 @@
 };
 
 export const getGoogleRedirectResult = async () => {
-<<<<<<< HEAD
   if (isLocalhost) {
     // No redirect result for localhost (popup is used)
     return null;
   }
-
-=======
-  if (isLocalDev) {
-    // No redirect result in local dev (popup is used)
-    return null;
-  }
->>>>>>> ba3fa61c
   try {
     const result = await getRedirectResult(auth);
     if (result) {
