--- conflicted
+++ resolved
@@ -307,7 +307,6 @@
       }
     );
 
-<<<<<<< HEAD
     // Note: Closed history logging is now handled by /api/services
     // when the last service closeout triggers the transition to Closed state
     console.log(
@@ -319,143 +318,6 @@
         note: "Closed history logging handled by /api/services for proper ordering",
       }
     );
-=======
-    // Add history logging for Closed state since XState is the only way to reach Closed
-    try {
-      const { serverGetDataByCalendarEventId } = await import(
-        "@/lib/firebase/server/adminDb"
-      );
-      const { TableNames } = await import("@/components/src/policy");
-
-      const doc = await serverGetDataByCalendarEventId<any>(
-        TableNames.BOOKING,
-        calendarEventId,
-        tenant
-      );
-
-      if (doc && doc.id && doc.requestNumber) {
-        const { serverSaveDataToFirestore } = await import(
-          "@/lib/firebase/server/adminDb"
-        );
-        const { BookingStatusLabel } = await import("@/components/src/types");
-
-        const logData = {
-          bookingId: doc.id,
-          calendarEventId,
-          status: BookingStatusLabel.CLOSED,
-          changedBy: email || "System",
-          requestNumber: doc.requestNumber,
-          changedAt: admin.firestore.Timestamp.now(),
-          note: null,
-        };
-
-        await serverSaveDataToFirestore(
-          TableNames.BOOKING_LOGS,
-          logData,
-          tenant
-        );
-
-        console.log(
-          `📋 XSTATE CLOSED HISTORY LOGGED [${tenant?.toUpperCase() || "UNKNOWN"}]:`,
-          {
-            calendarEventId,
-            bookingId: doc.id,
-            requestNumber: doc.requestNumber,
-            status: BookingStatusLabel.CLOSED,
-            changedBy: email || "System",
-          }
-        );
-      }
-    } catch (error) {
-      console.error(
-        `🚨 XSTATE CLOSED HISTORY LOG FAILED [${tenant?.toUpperCase() || "UNKNOWN"}]:`,
-        {
-          calendarEventId,
-          error: error.message,
-        }
-      );
-    }
-
-    // Handle check-out email for Closed state (when transitioning from Checked In)
-    if (previousState === "Checked In") {
-      console.log(
-        `📧 SENDING CHECK-OUT EMAIL FOR CLOSED STATE [${tenant?.toUpperCase() || "UNKNOWN"}]:`,
-        {
-          calendarEventId,
-          previousState,
-          newState: "Closed",
-        }
-      );
-
-      // Set check-out timestamps for Firestore (in addition to closed timestamps)
-      firestoreUpdates.checkedOutAt = admin.firestore.Timestamp.now();
-      if (email) {
-        firestoreUpdates.checkedOutBy = email;
-      }
-
-      // Send check-out email to guest
-      try {
-        // Use email from booking document (not from XState context)
-        const guestEmail = bookingDoc?.email;
-
-        console.log(
-          `🔍 XSTATE CLOSED EMAIL DEBUG [${tenant?.toUpperCase() || "UNKNOWN"}]:`,
-          {
-            calendarEventId,
-            hasBookingDoc: !!bookingDoc,
-            bookingDocKeys: bookingDoc ? Object.keys(bookingDoc) : [],
-            guestEmail,
-            guestEmailType: typeof guestEmail,
-            bookingDocEmail: bookingDoc?.email,
-          }
-        );
-
-        if (guestEmail) {
-          const { serverSendBookingDetailEmail } = await import(
-            "@/components/src/server/admin"
-          );
-          const headerMessage =
-            "Your reservation request for Media Commons has been checked out. Thank you for choosing Media Commons.";
-
-          await serverSendBookingDetailEmail({
-            calendarEventId,
-            targetEmail: guestEmail,
-            headerMessage,
-            status: BookingStatusLabel.CHECKED_OUT,
-            tenant,
-          });
-
-          console.log(
-            `📧 XSTATE CLOSED CHECK-OUT EMAIL SENT [${tenant?.toUpperCase() || "UNKNOWN"}]:`,
-            {
-              calendarEventId,
-              guestEmail,
-            }
-          );
-        } else {
-          console.warn(
-            `⚠️ XSTATE CLOSED CHECK-OUT EMAIL SKIPPED - NO EMAIL [${tenant?.toUpperCase() || "UNKNOWN"}]:`,
-            {
-              calendarEventId,
-              hasBookingDoc: !!bookingDoc,
-              bookingDocKeys: bookingDoc ? Object.keys(bookingDoc) : [],
-            }
-          );
-        }
-      } catch (error) {
-        console.error(
-          `🚨 XSTATE CLOSED CHECK-OUT EMAIL FAILED [${tenant?.toUpperCase() || "UNKNOWN"}]:`,
-          {
-            calendarEventId,
-            email,
-            tenant,
-            error: error.message,
-          }
-        );
-      }
-    }
->>>>>>> 684d3044
-
     // Handle check-out email for Closed state (when transitioning from Checked In)
     if (previousState === "Checked In") {
       console.log(
