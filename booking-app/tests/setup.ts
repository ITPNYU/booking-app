--- conflicted
+++ resolved
@@ -17,7 +17,6 @@
       ok: true,
       status: 200,
       statusText: "OK",
-<<<<<<< HEAD
       headers: new Headers(),
       redirected: false,
       type: "basic",
@@ -31,22 +30,6 @@
       formData: () => Promise.resolve(new FormData()),
       json: () => Promise.resolve({ isTestEnv: true }),
     } as Response);
-=======
-      headers: {} as Headers,
-      redirected: false,
-      type: "basic" as ResponseType,
-      url: url?.toString() || "",
-      clone: vi.fn(),
-      body: null,
-      bodyUsed: false,
-      arrayBuffer: vi.fn(() => Promise.resolve(new ArrayBuffer(0))),
-      blob: vi.fn(() => Promise.resolve(new Blob())),
-      formData: vi.fn(() => Promise.resolve(new FormData())),
-      text: vi.fn(() => Promise.resolve(JSON.stringify({ isTestEnv: true }))),
-      json: vi.fn(() => Promise.resolve({ isTestEnv: true })),
-    } as unknown as Response;
-    return Promise.resolve(mockResponse);
->>>>>>> faca53af
   }
   return Promise.reject(new Error("Not mocked"));
 }) as typeof fetch;
