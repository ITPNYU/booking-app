import { approvalUrl, rejectUrl } from "@/components/src/server/ui";

import { formatDate } from "@/components/src/client/utils/date";
import fs from "fs";
import { getEmailBranchTag } from "@/components/src/server/emails";
import { getGmailClient } from "@/lib/googleClient";
import handlebars from "handlebars";
import path from "path";

interface BookingFormDetails {
  [key: string]: string;
}

interface SendHTMLEmailParams {
  templateName: string;
  contents: BookingFormDetails;
  targetEmail: string;
  status: string;
  eventTitle: string;
  requestNumber: number;
  body: string;
}

export const sendHTMLEmail = async (params: SendHTMLEmailParams) => {
  const {
    templateName,
    contents,
    targetEmail,
    status,
    eventTitle,
    requestNumber,
    body,
  } = params;

<<<<<<< HEAD
  const subj = `${getEmailBranchTag()}${status} - Media Commons request #${requestNumber}: "${eventTitle}"`;

=======
  const subj = `${getEmailBranchTag()}${status}: Media Commons request for "${eventTitle}"`;
>>>>>>> 4224579a
  const templatePath = path.join(
    process.cwd(),
    "app/templates",
    `${templateName}.html`,
  );
  const templateSource = fs.readFileSync(templatePath, "utf8");
  const template = handlebars.compile(templateSource);

  const htmlBody = template({
    eventTitle,
    status,
    body,
    contents,
    startDate: formatDate(contents.startDate),
    endDate: formatDate(contents.endDate),
    approvalUrl: approvalUrl(contents.calendarEventId),
    rejectUrl: rejectUrl(contents.calendarEventId),
  });

  const messageParts = [
    "From: 'Media Commons' <>",
    `To: ${targetEmail}`,
    "Content-Type: text/html; charset=utf-8",
    "MIME-Version: 1.0",
    `Subject: ${subj}`,
    "",
    htmlBody,
  ];
  const message = messageParts.join("\n");

  const encodedMessage = Buffer.from(message)
    .toString("base64")
    .replace(/\+/g, "-")
    .replace(/\//g, "_")
    .replace(/=+$/, "");

  const gmail = await getGmailClient();

  await gmail.users.messages.send({
    userId: "me",
    requestBody: {
      raw: encodedMessage,
    },
  });
};<|MERGE_RESOLUTION|>--- conflicted
+++ resolved
@@ -32,12 +32,10 @@
     body,
   } = params;
 
-<<<<<<< HEAD
+
   const subj = `${getEmailBranchTag()}${status} - Media Commons request #${requestNumber}: "${eventTitle}"`;
 
-=======
-  const subj = `${getEmailBranchTag()}${status}: Media Commons request for "${eventTitle}"`;
->>>>>>> 4224579a
+
   const templatePath = path.join(
     process.cwd(),
     "app/templates",
