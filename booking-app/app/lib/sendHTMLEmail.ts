--- conflicted
+++ resolved
@@ -105,14 +105,12 @@
     }
   });
 
-<<<<<<< HEAD
   // Register equality helper
   Handlebars.registerHelper("eq", function (a, b) {
     return a === b;
   });
 
-=======
->>>>>>> ba3fa61c
+
   const template = Handlebars.compile(templateSource);
   const approvalUrl = approverType
     ? getUrlPathByApproverType(contents.calendarEventId, approverType)
