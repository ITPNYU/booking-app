import { toFirebaseTimestampFromString } from "@/components/src/client/utils/serverDate";
import {
  firstApproverEmails,
  serverApproveInstantBooking,
  serverBookingContents,
  serverDeleteFieldsByCalendarEventId,
  serverSendBookingDetailEmail,
  serverUpdateDataByCalendarEventId,
} from "@/components/src/server/admin";
import {
  bookingContentsToDescription,
  deleteEvent,
  insertEvent,
} from "@/components/src/server/calendars";
import {
  ApproverType,
  BookingFormDetails,
  BookingOrigin,
  BookingStatusLabel,
  RoomSetting,
} from "@/components/src/types";
import { shouldUseXState } from "@/components/src/utils/tenantUtils";
import {
  logServerBookingChange,
  serverGetNextSequentialId,
  serverSaveDataToFirestore,
} from "@/lib/firebase/server/adminDb";
import { itpBookingMachine } from "@/lib/stateMachines/itpBookingMachine";
<<<<<<< HEAD
import { mcBookingMachine } from "@/lib/stateMachines/mcBookingMachine";
=======
>>>>>>> a87b5ad5
import { NextRequest, NextResponse } from "next/server";
import { createActor } from "xstate";

import { sendHTMLEmail } from "@/app/lib/sendHTMLEmail";
import { DEFAULT_TENANT } from "@/components/src/constants/tenants";
import { CALENDAR_HIDE_STATUS, TableNames } from "@/components/src/policy";
import { formatOrigin } from "@/components/src/utils/formatters";
<<<<<<< HEAD
import {
  getMediaCommonsServices,
  isMediaCommons,
} from "@/components/src/utils/tenantUtils";
=======
>>>>>>> a87b5ad5
import { serverGetDocumentById } from "@/lib/firebase/server/adminDb";
import { getCalendarClient } from "@/lib/googleClient";
import { Timestamp } from "firebase-admin/firestore";
import { DateSelectArg } from "fullcalendar";

<<<<<<< HEAD
// Clean object by removing undefined values for Firestore compatibility
function cleanObjectForFirestore(obj: any): any {
  if (obj === null || obj === undefined) {
    return null;
  }

  if (typeof obj !== "object") {
    return obj;
  }

  if (Array.isArray(obj)) {
    return obj
      .map(item => cleanObjectForFirestore(item))
      .filter(item => item !== undefined);
  }

  const cleaned: any = {};
  for (const [key, value] of Object.entries(obj)) {
    if (value !== undefined) {
      cleaned[key] = cleanObjectForFirestore(value);
    }
  }

  return cleaned;
}

=======
>>>>>>> a87b5ad5
// Helper function to extract tenant from request
const extractTenantFromRequest = (request: NextRequest): string | undefined => {
  // Try to get tenant from referer header
  const referer = request.headers.get("referer");
  if (referer) {
    const url = new URL(referer);
    const tenantMatch = url.pathname.match(/^\/([^\/]+)/);
    if (tenantMatch && tenantMatch[1] !== "api") {
      return tenantMatch[1];
    }
  }

  // Try to get tenant from query parameter
  const { searchParams } = new URL(request.url);
  const tenant = searchParams.get("tenant");
  if (tenant) {
    return tenant;
  }

  return undefined;
};

// Helper function to get tenant-specific room information
const getTenantRooms = async (tenant?: string) => {
  try {
    const schema = await serverGetDocumentById(
      TableNames.TENANT_SCHEMA,
      tenant || DEFAULT_TENANT,
    );

    if (!schema || !schema.resources) {
      console.log("No schema or resources found for tenant:", tenant);
      return [];
    }

    return schema.resources.map((resource: any) => ({
      roomId: resource.roomId,
      name: resource.name,
      capacity: resource.capacity?.toString(),
      calendarId: resource.calendarId,
    }));
  } catch (error) {
    console.error("Error fetching tenant rooms:", error);
    return [];
  }
};
<<<<<<< HEAD

// Helper functions for tenant-specific logic
const getTenantFlags = (tenant: string) => {
  return {
    isITP: tenant === "itp",
    isMediaCommons: isMediaCommons(tenant),
    usesXState: true,
  };
};

const getXStateMachine = (tenant?: string) => {
  if (isMediaCommons(tenant)) return mcBookingMachine;
  if (tenant === "itp") return itpBookingMachine;
  return null;
};
=======
>>>>>>> a87b5ad5

// Helper to build booking contents object for calendar descriptions
const buildBookingContents = (
  data: any,
  selectedRoomIds: string[],
  startDateObj: Date,
  endDateObj: Date,
  status: BookingStatusLabel,
  requestNumber: number,
  origin?: string,
) => {
  return {
    ...data,
    roomId: selectedRoomIds,
    startDate: startDateObj.toLocaleDateString(),
    startTime: startDateObj.toLocaleTimeString([], {
      hour: "2-digit",
      minute: "2-digit",
      hour12: true,
    }),
    endTime: endDateObj.toLocaleTimeString([], {
      hour: "2-digit",
      minute: "2-digit",
      hour12: true,
    }),
    status,
    requestNumber,
    origin,
  } as unknown as BookingFormDetails;
};

async function createBookingCalendarEvent(
  selectedRooms: RoomSetting[],
  _department: string,
  title: string,
  bookingCalendarInfo: DateSelectArg,
  description: string,
) {
  const [room, ...otherRooms] = selectedRooms;
  const calendarId = room.calendarId;

  if (calendarId == null) {
    throw Error("calendarId not found for room " + room.roomId);
  }

  const selectedRoomIds = selectedRooms.map(
    (r: { roomId: number }) => r.roomId,
  );
  const otherRoomEmails = otherRooms.map(
    (r: { calendarId: string }) => r.calendarId,
  );

  // Limit title to 25 characters
  const truncatedTitle =
    title.length > 25 ? title.substring(0, 25) + "..." : title;

  const event = await insertEvent({
    calendarId,
    title: `[${BookingStatusLabel.REQUESTED}] ${selectedRoomIds.join(", ")} ${truncatedTitle}`,
    description,
    startTime: bookingCalendarInfo.startStr,
    endTime: bookingCalendarInfo.endStr,
    roomEmails: otherRoomEmails,
  });
  return event.id;
}

async function handleBookingApprovalEmails(
  isAutoApproval: boolean,
  calendarEventId: string,
  sequentialId: number,
  data: any,
  selectedRoomIds: string,
  bookingCalendarInfo: DateSelectArg,
  email: string,
  tenant?: string,
) {
  const shouldAutoApprove = isAutoApproval === true;
  const firstApprovers = await firstApproverEmails(data.department);

  const sendApprovalEmail = async (
    recipients: string[],
    contents: BookingFormDetails,
  ) => {
    const { equipmentCheckedOut, ...otherContents } = contents;
    const otherContentsStrings = Object.fromEntries(
      Object.entries(otherContents).map(([key, value]) => [
        key,
        value instanceof Timestamp ? value.toDate().toISOString() : value,
      ]),
    );

    // Format dates and times properly
    const startDate = new Date(bookingCalendarInfo?.startStr);
    const endDate = new Date(bookingCalendarInfo?.endStr);

    const emailPromises = recipients.map(recipient =>
      sendHTMLEmail({
        templateName: "booking_detail",
        contents: {
          ...otherContentsStrings,
          roomId: selectedRoomIds,
          startDate: startDate.toLocaleDateString(),
          endDate: endDate.toLocaleDateString(),
          startTime: startDate.toLocaleTimeString([], {
            hour: "2-digit",
            minute: "2-digit",
            hour12: true,
          }),
          endTime: endDate.toLocaleTimeString([], {
            hour: "2-digit",
            minute: "2-digit",
            hour12: true,
          }),
          requestNumber: contents.requestNumber + "",
        },
        targetEmail: recipient,
        status: BookingStatusLabel.REQUESTED,
        eventTitle: contents.title,
        requestNumber: contents.requestNumber ?? sequentialId,
        body: "",
        approverType: ApproverType.LIAISON,
        replyTo: email,
      }),
    );
    await Promise.all(emailPromises);
  };

  console.log("approval email calendarEventId", calendarEventId);

  if (calendarEventId && shouldAutoApprove) {
    console.log(
      `🎉 INSTANT APPROVAL [${tenant?.toUpperCase() || "UNKNOWN"}]:`,
      {
        calendarEventId,
        email,
        tenant,
        message: "Booking will be auto-approved instantly",
      },
    );
<<<<<<< HEAD

    // For XState tenants, the booking is already approved by XState
    // We need to execute the approval side effects (emails, calendar updates, history)
    if (shouldUseXState(tenant)) {
      console.log(
        `🎭 XSTATE AUTO-APPROVAL: Executing approval side effects [${tenant?.toUpperCase()}]:`,
        {
          calendarEventId,
          email,
          tenant,
        },
      );

      // Execute traditional approval side effects for XState-approved bookings
      serverApproveInstantBooking(calendarEventId, email, tenant);
    } else {
      // For non-XState tenants, use traditional approval
      serverApproveInstantBooking(calendarEventId, email, tenant);
    }
=======
    serverApproveInstantBooking(calendarEventId, email, tenant);
>>>>>>> a87b5ad5
  } else {
    console.log(
      `📧 MANUAL APPROVAL REQUIRED [${tenant?.toUpperCase() || "UNKNOWN"}]:`,
      {
        calendarEventId,
        email,
        tenant,
        reason: !calendarEventId
          ? "No calendar event ID"
          : "Auto-approval conditions not met",
        message: "Sending approval request emails",
      },
    );
    const userEventInputs: BookingFormDetails = {
      ...data,
      calendarEventId: calendarEventId,
      roomId: selectedRoomIds,
      email,
      startDate: bookingCalendarInfo?.startStr,
      endDate: bookingCalendarInfo?.endStr,
      headerMessage: "This is a request email for first approval.",
      requestNumber: sequentialId,
      origin: formatOrigin(data.origin) ?? BookingOrigin.USER,
    };
    console.log("userEventInputs", userEventInputs);
    await sendApprovalEmail(firstApprovers, userEventInputs);
    // Send confirmation to requester as well (use confirmation/booking detail email)
    await serverSendBookingDetailEmail({
      calendarEventId,
      targetEmail: email,
      headerMessage:
        "Your request has been received!<br />Please allow 3-5 days for review. If there are changes to your request or you would like to follow up, contact mediacommons.reservations@nyu.edu.<br />This email does not confirm your reservation. You will receive a confirmation email and Google Calendar invite once your request is completed.<br /> Thank you!",
      status: BookingStatusLabel.REQUESTED,
      replyTo: email,
      tenant,
    });
  }
}

async function checkOverlap(
  selectedRooms: RoomSetting[],
  bookingCalendarInfo: DateSelectArg,
  calendarEventId?: string,
) {
  const calendar = await getCalendarClient();

  // Check each selected room for overlaps
  for (const room of selectedRooms) {
    const events = await calendar.events.list({
      calendarId: room.calendarId,
      timeMin: bookingCalendarInfo.startStr,
      timeMax: bookingCalendarInfo.endStr,
      singleEvents: true,
    });

    const hasOverlap = events.data.items?.some(event => {
      // Skip the event being edited in case of modification
      if (
        calendarEventId &&
        (calendarEventId === event.id ||
          calendarEventId === event.id.split(":")[0])
      ) {
        console.log("calendarEventId", calendarEventId);
        console.log("event.id", event.id);
        return false;
      }

      // Skip events with CALENDAR_HIDE_STATUS
      const eventTitle = event.summary || "";
      if (CALENDAR_HIDE_STATUS.some(status => eventTitle.includes(status))) {
        return false;
      }

      const eventStart = new Date(event.start.dateTime || event.start.date);
      const eventEnd = new Date(event.end.dateTime || event.end.date);
      const requestStart = new Date(bookingCalendarInfo.startStr);
      const requestEnd = new Date(bookingCalendarInfo.endStr);
      //log the event that overlaps and then return
      if (
        (eventStart >= requestStart && eventStart < requestEnd) ||
        (eventEnd > requestStart && eventEnd <= requestEnd) ||
        (eventStart <= requestStart && eventEnd >= requestEnd)
      ) {
        console.log("event that overlaps", event);
      }
      return (
        (eventStart >= requestStart && eventStart < requestEnd) ||
        (eventEnd > requestStart && eventEnd <= requestEnd) ||
        (eventStart <= requestStart && eventEnd >= requestEnd)
      );
    });

    if (hasOverlap) return true;
  }

  return false;
}

export async function POST(request: NextRequest) {
  const { email, selectedRooms, bookingCalendarInfo, data, isAutoApproval } =
    await request.json();

  // Extract tenant from URL
  const tenant = extractTenantFromRequest(request);
<<<<<<< HEAD
  // Get tenant-specific flags
  const { isITP, isMediaCommons, usesXState } = getTenantFlags(tenant);

  console.log(`🏢 BOOKING API [${tenant?.toUpperCase() || "UNKNOWN"}]:`, {
    tenant,
    tenantFlags: { isITP, isMediaCommons, usesXState },
=======

  console.log(`🏢 BOOKING API [${tenant?.toUpperCase() || "UNKNOWN"}]:`, {
    tenant,
>>>>>>> a87b5ad5
    email,
    selectedRooms: selectedRooms?.map((r: any) => ({
      roomId: r.roomId,
      name: r.name,
      shouldAutoApprove: r.shouldAutoApprove,
    })),
    isAutoApproval,
    bookingDuration: bookingCalendarInfo
      ? `${((new Date(bookingCalendarInfo.endStr).getTime() - new Date(bookingCalendarInfo.startStr).getTime()) / (1000 * 60 * 60)).toFixed(1)} hours`
      : "Not set",
    formData: {
      title: data?.title,
      department: data?.department,
      roomSetup: data?.roomSetup,
      mediaServices: data?.mediaServices,
      catering: data?.catering,
      hireSecurity: data?.hireSecurity,
    },
  });

  const hasOverlap = await checkOverlap(selectedRooms, bookingCalendarInfo);
  if (hasOverlap) {
    return NextResponse.json(
      { error: "Time slot no longer available" },
      { status: 409 },
    );
  }

  console.log("data", data);

  // Determine initial status and auto-approval using XState for ITP
  const initialStatus = BookingStatusLabel.REQUESTED;
  let shouldAutoApprove = isAutoApproval === true;

  // Declare xstateData in outer scope
  let xstateData: any = undefined;

<<<<<<< HEAD
  // Use XState machine for ITP and Media Commons tenant auto-approval logic
  if (usesXState) {
    console.log(
      `🎭 USING XSTATE FOR ${tenant?.toUpperCase()} AUTO-APPROVAL LOGIC`,
    );
=======
  // Use XState machine for ITP tenant auto-approval logic
  if (tenant === "itp") {
    console.log(`🎭 USING XSTATE FOR ITP AUTO-APPROVAL LOGIC`);
>>>>>>> a87b5ad5
    console.log(`🎭 XSTATE INPUT DATA:`, {
      tenant,
      selectedRooms: selectedRooms?.map(r => ({
        roomId: r.roomId,
        name: r.name,
        shouldAutoApprove: r.shouldAutoApprove,
      })),
      formData: data,
      bookingCalendarInfo: {
        start: bookingCalendarInfo?.startStr,
        end: bookingCalendarInfo?.endStr,
        duration: bookingCalendarInfo
          ? `${((new Date(bookingCalendarInfo.endStr).getTime() - new Date(bookingCalendarInfo.startStr).getTime()) / (1000 * 60 * 60)).toFixed(1)} hours`
          : "Not set",
      },
      isWalkIn: false,
    });

<<<<<<< HEAD
    // Get the appropriate machine for the tenant
    const machine = getXStateMachine(tenant);

    // For Media Commons, detect service requests from booking data
    let servicesRequested = {};
    let isVip = false;

    if (isMediaCommons) {
      servicesRequested = getMediaCommonsServices(data);

      // Check if user is VIP (you can customize this logic)
      isVip = data.isVip || false;

      console.log(`🎭 XSTATE MEDIA COMMONS: Detected services`, {
        servicesRequested,
        isVip,
        formData: {
          setup: data.roomSetup,
          staff: data.staffingServicesDetails,
          equipment: data.equipmentServices,
          catering: data.catering,
          cleaning: data.cleaningService,
          security: data.hireSecurity,
        },
      });
    }

    // Create XState actor with booking context
    console.log(`🎭 XSTATE: Creating actor...`);
    const bookingActor = createActor(machine, {
=======
    // Create XState actor with booking context
    console.log(`🎭 XSTATE: Creating actor...`);
    const bookingActor = createActor(itpBookingMachine, {
>>>>>>> a87b5ad5
      input: {
        tenant,
        selectedRooms,
        formData: data,
        bookingCalendarInfo,
        isWalkIn: false, // TODO: detect walk-in context
        email,
        calendarEventId: null, // Will be set after calendar event creation
<<<<<<< HEAD
        servicesRequested: isMediaCommons ? servicesRequested : undefined,
        isVip: isMediaCommons ? isVip : false,
=======
>>>>>>> a87b5ad5
      },
    });

    // Start the actor to trigger initial state evaluation
    console.log(`🎭 XSTATE: Starting actor...`);
    bookingActor.start();
    console.log(`🎭 XSTATE: Actor started successfully`);

    // Get the current state after initial evaluation
    const currentState = bookingActor.getSnapshot();

    console.log(`🎭 XSTATE FINAL STATE RESULT:`, {
      value: currentState.value,
      context: {
        tenant: currentState.context.tenant,
        selectedRoomsCount: currentState.context.selectedRooms?.length,
        hasFormData: !!currentState.context.formData,
        isWalkIn: currentState.context.isWalkIn,
      },
      canAutoApprove: currentState.value === "Approved",
      transitionPath: `Requested → ${currentState.value}`,
    });

    // Override shouldAutoApprove based on XState decision
    const xstateDecision = currentState.value === "Approved";
    console.log(
      `🎭 XSTATE DECISION: ${xstateDecision ? "AUTO-APPROVE" : "MANUAL-APPROVAL"}`,
    );
    shouldAutoApprove = xstateDecision;

    // Clean context by removing undefined values for Firestore compatibility
    const cleanContext = Object.fromEntries(
      Object.entries(currentState.context).filter(
        ([_, value]) => value !== undefined,
      ),
    );

<<<<<<< HEAD
    // Prepare XState state for persistence - use any type to avoid TypeScript issues with different machine event types
    const canTransitionTo: Record<string, boolean> = {};

    // Common transitions for both machines
    const commonEvents = [
      "approve",
      "decline",
      "cancel",
      "edit",
      "checkIn",
      "checkOut",
      "noShow",
      "autoCloseScript",
    ];
    commonEvents.forEach(event => {
      try {
        canTransitionTo[event] = currentState.can({ type: event as any });
      } catch (e) {
        canTransitionTo[event] = false;
      }
    });

    // Add tenant-specific events
    if (isMediaCommons) {
      const mcEvents = [
        "approveSetup",
        "approveStaff",
        "declineSetup",
        "declineStaff",
        "closeoutSetup",
        "closeoutStaff",
        "approveCatering",
        "approveCleaning",
        "approveSecurity",
        "declineCatering",
        "declineCleaning",
        "declineSecurity",
        "approveEquipment",
        "closeoutCatering",
        "closeoutCleaning",
        "closeoutSecurity",
        "declineEquipment",
        "closeoutEquipment",
      ];
      mcEvents.forEach(event => {
        try {
          canTransitionTo[event] = currentState.can({ type: event as any });
        } catch (e) {
          canTransitionTo[event] = false;
        }
      });
    } else {
      // ITP specific events
      try {
        canTransitionTo["close"] = currentState.can({ type: "close" as any });
      } catch (e) {
        canTransitionTo["close"] = false;
      }
    }

    // Get XState v5 persisted snapshot
    const persistedSnapshot = bookingActor.getPersistedSnapshot();
    const cleanSnapshot = cleanObjectForFirestore(persistedSnapshot);

    xstateData = {
      snapshot: cleanSnapshot,
      machineId: machine.id,
      lastTransition: new Date().toISOString(),
    };

    console.log(`🎭 XSTATE: Preparing state for persistence:`, {
      currentState: cleanSnapshot?.value,
      hasSnapshot: !!cleanSnapshot,
      snapshotKeys: cleanSnapshot ? Object.keys(cleanSnapshot) : [],
      machineId: xstateData.machineId,
=======
    // Prepare XState state for persistence
    xstateData = {
      currentState: currentState.value,
      context: cleanContext,
      machineId: itpBookingMachine.id,
      lastTransition: new Date().toISOString(),
      canTransitionTo: {
        approve: currentState.can({ type: "approve" }),
        decline: currentState.can({ type: "decline" }),
        cancel: currentState.can({ type: "cancel" }),
        edit: currentState.can({ type: "edit" }),
        checkIn: currentState.can({ type: "checkIn" }),
        checkOut: currentState.can({ type: "checkOut" }),
        noShow: currentState.can({ type: "noShow" }),
        close: currentState.can({ type: "close" }),
        autoCloseScript: currentState.can({ type: "autoCloseScript" }),
      },
    };

    console.log(`🎭 XSTATE: Preparing state for persistence:`, {
      currentState: xstateData.currentState,
      availableTransitions: Object.entries(xstateData.canTransitionTo)
        .filter(([_, canTransition]) => canTransition)
        .map(([event, _]) => event),
>>>>>>> a87b5ad5
    });

    // Stop the actor
    console.log(`🎭 XSTATE: Stopping actor...`);
    bookingActor.stop();
    console.log(`🎭 XSTATE: Actor stopped`);
  }

  console.log(
    `🤖 AUTO-APPROVAL DECISION [${tenant?.toUpperCase() || "UNKNOWN"}]:`,
    {
<<<<<<< HEAD
      tenant,
      clientDecision: isAutoApproval,
      serverDecision: shouldAutoApprove,
      usingXState: usesXState,
=======
      clientDecision: isAutoApproval,
      serverDecision: shouldAutoApprove,
      usingXState: tenant === "itp",
>>>>>>> a87b5ad5
      willAutoApprove: shouldAutoApprove
        ? "YES - Will auto-approve"
        : "NO - Requires manual approval",
    },
  );

  // Generate Sequential ID early so it can be used in calendar description
  const sequentialId = await serverGetNextSequentialId("bookings", tenant);

  const selectedRoomIds = selectedRooms
    .map((r: { roomId: number }) => r.roomId)
    .join(", ");

  // Build booking contents for description
  const startDateObj = new Date(bookingCalendarInfo.startStr);
  const endDateObj = new Date(bookingCalendarInfo.endStr);

  const bookingContentsForDesc = buildBookingContents(
    data,
    selectedRoomIds,
    startDateObj,
    endDateObj,
    BookingStatusLabel.REQUESTED,
    sequentialId,
    BookingOrigin.USER,
  );

  const description =
    bookingContentsToDescription(bookingContentsForDesc) +
    "<p>Your reservation is not yet confirmed. The coordinator will review and finalize your reservation within a few days.</p>" +
    '<p>To cancel reservations please return to the Booking Tool, visit My Bookings, and click "cancel" on the booking at least 24 hours before the date of the event. Failure to cancel an unused booking is considered a no-show and may result in restricted use of the space.</p>';

  let calendarEventId: string;
  try {
    calendarEventId = await createBookingCalendarEvent(
      selectedRooms,
      data.department,
      data.title,
      bookingCalendarInfo,
      description,
    );
  } catch (err) {
    console.error(err);
    return NextResponse.json(
      { result: "error", message: "ROOM CALENDAR ID NOT FOUND" },
      { status: 500 },
    );
  }

  console.log(" Done serverGetNextSequentialId ");
  console.log("calendarEventId", calendarEventId);

  let doc;
  try {
    const bookingData = {
      calendarEventId,
      roomId: selectedRoomIds,
      email,
      startDate: toFirebaseTimestampFromString(bookingCalendarInfo.startStr),
      endDate: toFirebaseTimestampFromString(bookingCalendarInfo.endStr),
      requestNumber: sequentialId,
      equipmentCheckedOut: false,
      requestedAt: Timestamp.now(),
      origin: BookingOrigin.USER,
      ...data,
    };

    // XState data will be saved separately after calendarEventId is available

    doc = await serverSaveDataToFirestore(
      TableNames.BOOKING,
      bookingData,
      tenant,
    );

    if (!doc || !doc.id) {
      throw new Error("Failed to create booking document");
    }

    // Create initial booking log entry with appropriate status
    await logServerBookingChange({
      bookingId: doc.id,
      status: initialStatus,
      changedBy: email,
      requestNumber: sequentialId,
      calendarEventId: calendarEventId,
      note: "",
      tenant,
    });

<<<<<<< HEAD
    // Save XState data for ITP and Media Commons tenant after calendarEventId is available
    if (usesXState && typeof xstateData !== "undefined") {
=======
    // Save XState data for ITP tenant after calendarEventId is available
    if (tenant === "itp" && typeof xstateData !== "undefined") {
>>>>>>> a87b5ad5
      try {
        // Update the XState context with the actual calendarEventId
        const updatedXStateData = {
          ...xstateData,
          context: {
            ...xstateData.context,
            calendarEventId: calendarEventId,
          },
        };

        // Save XState data to the booking document
        await serverUpdateDataByCalendarEventId(
          TableNames.BOOKING,
          calendarEventId,
          { xstateData: updatedXStateData },
          tenant,
        );

<<<<<<< HEAD
        console.log(
          `💾 XSTATE DATA SAVED TO FIRESTORE [${tenant?.toUpperCase()}]:`,
          {
            calendarEventId,
            currentState: updatedXStateData.currentState,
            machineId: updatedXStateData.machineId,
            lastTransition: updatedXStateData.lastTransition,
            availableTransitions: Object.entries(
              updatedXStateData.canTransitionTo,
            )
              .filter(([_, canTransition]) => canTransition)
              .map(([event, _]) => event),
          },
        );
      } catch (error) {
        console.error(
          `🚨 ERROR SAVING XSTATE DATA [${tenant?.toUpperCase()}]:`,
          {
            calendarEventId,
            error: error.message,
          },
        );
=======
        console.log(`💾 XSTATE DATA SAVED TO FIRESTORE [ITP]:`, {
          calendarEventId,
          currentState: updatedXStateData.currentState,
          machineId: updatedXStateData.machineId,
          lastTransition: updatedXStateData.lastTransition,
          availableTransitions: Object.entries(
            updatedXStateData.canTransitionTo,
          )
            .filter(([_, canTransition]) => canTransition)
            .map(([event, _]) => event),
        });
      } catch (error) {
        console.error(`🚨 ERROR SAVING XSTATE DATA [ITP]:`, {
          calendarEventId,
          error: error.message,
        });
>>>>>>> a87b5ad5
        // Don't fail the entire booking if XState save fails
      }
    }

    // Handle approval emails based on final status
    await handleBookingApprovalEmails(
      shouldAutoApprove,
      calendarEventId,
      sequentialId,
      data,
      selectedRoomIds,
      bookingCalendarInfo,
      email,
      tenant,
    );

    console.log(" Done handleBookingApprovalEmails");

    return NextResponse.json(
      { result: "success", calendarEventId },
      { status: 200 },
    );
  } catch (error) {
    console.error("Error creating booking:", error);
    return NextResponse.json(
      { result: "error", message: "Failed to create booking" },
      { status: 500 },
    );
  }
}

export async function PUT(request: NextRequest) {
  const {
    email,
    selectedRooms,
    allRooms,
    bookingCalendarInfo,
    data,
    isAutoApproval,
    calendarEventId,
    modifiedBy,
  } = await request.json();

  // Extract tenant from URL
  const tenant = extractTenantFromRequest(request);

<<<<<<< HEAD
  // Get tenant-specific flags
  const { isITP, isMediaCommons, usesXState } = getTenantFlags(tenant);

  console.log(
    `🎯 MODIFICATION REQUEST [${tenant?.toUpperCase() || "UNKNOWN"}]:`,
    {
      calendarEventId,
      email,
      tenant,
      modifiedBy,
      usingXState: usesXState,
    },
  );

  // For ITP and Media Commons tenants, use XState transition
  if (usesXState) {
    console.log(
      `🎭 USING XSTATE FOR MODIFICATION [${tenant?.toUpperCase()}]:`,
      {
        calendarEventId,
      },
    );

    try {
      // First check current state to determine if edit should be applied
      const { serverGetDataByCalendarEventId } = await import(
        "@/lib/firebase/server/adminDb"
      );
      const bookingData = await serverGetDataByCalendarEventId(
        TableNames.BOOKING,
        calendarEventId,
        tenant,
      );

      const currentXStateValue = (bookingData as any)?.xstateData?.snapshot
        ?.value;

      console.log(
        `🔍 CURRENT XSTATE BEFORE MODIFY [${tenant?.toUpperCase()}]:`,
        {
          calendarEventId,
          currentXStateValue,
          currentXStateType: typeof currentXStateValue,
          xstateData: (bookingData as any)?.xstateData,
        },
      );

      // Skip edit transition if already in Approved state or approved flow
      // Approved bookings should remain approved after modification
      const hasApprovedTimestamp = !!(bookingData as any)?.finalApprovedAt;
      const hasPreApprovedTimestamp = !!(bookingData as any)?.firstApprovedAt;

      const isApproved =
        currentXStateValue === "Approved" ||
        currentXStateValue === "Pre-approved" ||
        hasApprovedTimestamp ||
        (hasPreApprovedTimestamp &&
          typeof currentXStateValue === "object" &&
          currentXStateValue &&
          (currentXStateValue["Services Request"] ||
            currentXStateValue["Service Closeout"] ||
            Object.keys(currentXStateValue).some(
              key => key.includes("Request") || key.includes("Closeout"),
            )));

      console.log(`🎯 APPROVED STATE DETECTION [${tenant?.toUpperCase()}]:`, {
        calendarEventId,
        isApproved,
        isStringApproved: currentXStateValue === "Approved",
        isPreApproved: currentXStateValue === "Pre-approved",
        hasApprovedTimestamp,
        hasPreApprovedTimestamp,
        isObjectState:
          typeof currentXStateValue === "object" && currentXStateValue,
        hasServicesRequest:
          typeof currentXStateValue === "object" &&
          currentXStateValue?.["Services Request"],
        hasServiceCloseout:
          typeof currentXStateValue === "object" &&
          currentXStateValue?.["Service Closeout"],
        finalApprovedAt: (bookingData as any)?.finalApprovedAt,
        firstApprovedAt: (bookingData as any)?.firstApprovedAt,
      });

      if (isApproved) {
        console.log(
          `✅ SKIPPING EDIT TRANSITION - MAINTAINING APPROVED STATE [${tenant?.toUpperCase()}]:`,
          {
            calendarEventId,
            reason:
              "Booking is already approved, should remain approved after modification",
          },
        );
        // Skip XState transition and continue with traditional modification
      } else {
        const { executeXStateTransition } = await import(
          "@/lib/stateMachines/xstateUtilsV5"
        );

        const xstateResult = await executeXStateTransition(
          calendarEventId,
          "edit",
          tenant,
          undefined, // No email needed for edit
        );

        if (!xstateResult.success) {
          console.error(
            `🚨 XSTATE MODIFICATION FAILED [${tenant?.toUpperCase()}]:`,
            {
              calendarEventId,
              error: xstateResult.error,
            },
          );

          // Fallback to traditional modification if XState fails
          console.log(
            `🔄 FALLING BACK TO TRADITIONAL MODIFICATION [${tenant?.toUpperCase()}]:`,
            {
              calendarEventId,
            },
          );
        } else {
          console.log(
            `✅ XSTATE MODIFICATION SUCCESS [${tenant?.toUpperCase()}]:`,
            {
              calendarEventId,
              newState: xstateResult.newState,
            },
          );
        }
      }
    } catch (error) {
      console.error(
        `🚨 XSTATE MODIFICATION ERROR [${tenant?.toUpperCase()}]:`,
        {
          calendarEventId,
          error: error.message,
        },
      );
      // Continue with traditional modification
    }
  } else {
    console.log(
      `📝 USING TRADITIONAL MODIFICATION [${tenant?.toUpperCase() || "UNKNOWN"}]:`,
      { calendarEventId },
    );
  }

=======
>>>>>>> a87b5ad5
  // TODO verify that they actually changed something
  if (bookingCalendarInfo == null) {
    return NextResponse.json(
      { error: "missing bookingCalendarId" },
      { status: 500 },
    );
  }

  // Ensure modifiedBy is provided for modification tracking
  if (!modifiedBy) {
    return NextResponse.json(
      { error: "modifiedBy field is required for modifications" },
      { status: 400 },
    );
  }

  const existingContents = await serverBookingContents(calendarEventId, tenant);
  const oldRoomIds = existingContents.roomId.split(",").map(x => x.trim());

  // Get tenant-specific room information from server instead of relying on client data
  const tenantRooms = await getTenantRooms(tenant);
  const oldRooms = tenantRooms.filter((room: any) =>
    oldRoomIds.includes(room.roomId + ""),
  );

  console.log(
    `Tenant: ${tenant}, Old room IDs: ${oldRoomIds}, Found old rooms:`,
    oldRooms,
  );

  const selectedRoomIds = selectedRooms
    .map((r: { roomId: number }) => r.roomId)
    .join(", ");

  // delete existing cal events
  console.log(
    `Deleting old calendar events for calendarEventId: ${calendarEventId}`,
  );
  console.log(
    `Old rooms:`,
    oldRooms.map(r => ({ roomId: r.roomId, calendarId: r.calendarId })),
  );

  await Promise.all(
    oldRooms.map(async room => {
      console.log(
        `Deleting event ${calendarEventId} from calendar ${room.calendarId} (room ${room.roomId})`,
      );
      await deleteEvent(room.calendarId, calendarEventId, room.roomId);
    }),
  );

  console.log(`Finished deleting old calendar events`);

  // Build description for modified event
  const startDateObj2 = new Date(bookingCalendarInfo.startStr);
  const endDateObj2 = new Date(bookingCalendarInfo.endStr);

  const bookingContentsForDescMod = buildBookingContents(
    data,
    selectedRoomIds,
    startDateObj2,
    endDateObj2,
    BookingStatusLabel.MODIFIED,
    data.requestNumber ?? existingContents.requestNumber,
    "user",
  );

  const descriptionMod =
    bookingContentsToDescription(bookingContentsForDescMod) +
    "<p>Your reservation is not yet confirmed. The coordinator will review and finalize your reservation within a few days.</p>" +
    '<p>To cancel reservations please return to the Booking Tool, visit My Bookings, and click "cancel" on the booking at least 24 hours before the date of the event. Failure to cancel an unused booking is considered a no-show and may result in restricted use of the space.</p>';

  let newCalendarEventId: string;
  try {
    console.log(`Creating new calendar event for modified booking`);
    console.log(
      `New rooms:`,
      selectedRooms.map(r => ({ roomId: r.roomId, calendarId: r.calendarId })),
    );

    newCalendarEventId = await createBookingCalendarEvent(
      selectedRooms,
      data.department,
      data.title,
      bookingCalendarInfo,
      descriptionMod,
    );

    console.log(`Created new calendar event with ID: ${newCalendarEventId}`);
    // Add a new history entry for the modification
    await logServerBookingChange({
      bookingId: existingContents.id,
      status: BookingStatusLabel.MODIFIED,
      changedBy: modifiedBy,
      requestNumber: existingContents.requestNumber,
      calendarEventId: newCalendarEventId,
      note: "Modified by " + modifiedBy,
      tenant,
    });
  } catch (err) {
    console.error(err);
    return NextResponse.json(
      { result: "error", message: "ROOM CALENDAR ID NOT FOUND" },
      { status: 500 },
    );
  }

  // update booking contents WITH new calendarEventId
  // but remove old approvals
  const { id, ...formData } = data;
  console.log("newCalendarEventId", newCalendarEventId);
  const updatedData = {
    ...formData,
    roomId: selectedRoomIds,
    startDate: toFirebaseTimestampFromString(bookingCalendarInfo.startStr),
    endDate: toFirebaseTimestampFromString(bookingCalendarInfo.endStr),
    calendarEventId: newCalendarEventId,
    equipmentCheckedOut: false,
    requestedAt: Timestamp.now(),
    origin: BookingOrigin.USER,
  };

  try {
    // First update the booking data with the new calendar event ID
    await serverUpdateDataByCalendarEventId(
      TableNames.BOOKING,
      calendarEventId,
      updatedData,
      tenant,
    );

    // Delete approval fields from the updated booking (using new calendarEventId since the entry was updated)
    await serverDeleteFieldsByCalendarEventId(
      TableNames.BOOKING,
      newCalendarEventId,
      [
        "finalApprovedAt",
        "finalApprovedBy",
        "firstApprovedAt",
        "firstApprovedBy",
      ],
      tenant,
    );
  } catch (err) {
    console.error(err);
    return NextResponse.json(
      { result: "error", message: "Failed to update booking" },
      { status: 500 },
    );
  }

  await handleBookingApprovalEmails(
    isAutoApproval,
    newCalendarEventId,
    existingContents.requestNumber,
    data,
    selectedRoomIds,
    bookingCalendarInfo,
    email,
    tenant,
  );

  return NextResponse.json({
    result: "success",
    calendarEventId: newCalendarEventId,
    requestNumber: existingContents.requestNumber,
  });
}<|MERGE_RESOLUTION|>--- conflicted
+++ resolved
@@ -26,10 +26,7 @@
   serverSaveDataToFirestore,
 } from "@/lib/firebase/server/adminDb";
 import { itpBookingMachine } from "@/lib/stateMachines/itpBookingMachine";
-<<<<<<< HEAD
 import { mcBookingMachine } from "@/lib/stateMachines/mcBookingMachine";
-=======
->>>>>>> a87b5ad5
 import { NextRequest, NextResponse } from "next/server";
 import { createActor } from "xstate";
 
@@ -37,19 +34,15 @@
 import { DEFAULT_TENANT } from "@/components/src/constants/tenants";
 import { CALENDAR_HIDE_STATUS, TableNames } from "@/components/src/policy";
 import { formatOrigin } from "@/components/src/utils/formatters";
-<<<<<<< HEAD
 import {
   getMediaCommonsServices,
   isMediaCommons,
 } from "@/components/src/utils/tenantUtils";
-=======
->>>>>>> a87b5ad5
 import { serverGetDocumentById } from "@/lib/firebase/server/adminDb";
 import { getCalendarClient } from "@/lib/googleClient";
 import { Timestamp } from "firebase-admin/firestore";
 import { DateSelectArg } from "fullcalendar";
 
-<<<<<<< HEAD
 // Clean object by removing undefined values for Firestore compatibility
 function cleanObjectForFirestore(obj: any): any {
   if (obj === null || obj === undefined) {
@@ -76,8 +69,6 @@
   return cleaned;
 }
 
-=======
->>>>>>> a87b5ad5
 // Helper function to extract tenant from request
 const extractTenantFromRequest = (request: NextRequest): string | undefined => {
   // Try to get tenant from referer header
@@ -124,7 +115,6 @@
     return [];
   }
 };
-<<<<<<< HEAD
 
 // Helper functions for tenant-specific logic
 const getTenantFlags = (tenant: string) => {
@@ -140,8 +130,6 @@
   if (tenant === "itp") return itpBookingMachine;
   return null;
 };
-=======
->>>>>>> a87b5ad5
 
 // Helper to build booking contents object for calendar descriptions
 const buildBookingContents = (
@@ -282,8 +270,6 @@
         message: "Booking will be auto-approved instantly",
       },
     );
-<<<<<<< HEAD
-
     // For XState tenants, the booking is already approved by XState
     // We need to execute the approval side effects (emails, calendar updates, history)
     if (shouldUseXState(tenant)) {
@@ -302,9 +288,6 @@
       // For non-XState tenants, use traditional approval
       serverApproveInstantBooking(calendarEventId, email, tenant);
     }
-=======
-    serverApproveInstantBooking(calendarEventId, email, tenant);
->>>>>>> a87b5ad5
   } else {
     console.log(
       `📧 MANUAL APPROVAL REQUIRED [${tenant?.toUpperCase() || "UNKNOWN"}]:`,
@@ -409,18 +392,12 @@
 
   // Extract tenant from URL
   const tenant = extractTenantFromRequest(request);
-<<<<<<< HEAD
   // Get tenant-specific flags
   const { isITP, isMediaCommons, usesXState } = getTenantFlags(tenant);
 
   console.log(`🏢 BOOKING API [${tenant?.toUpperCase() || "UNKNOWN"}]:`, {
     tenant,
     tenantFlags: { isITP, isMediaCommons, usesXState },
-=======
-
-  console.log(`🏢 BOOKING API [${tenant?.toUpperCase() || "UNKNOWN"}]:`, {
-    tenant,
->>>>>>> a87b5ad5
     email,
     selectedRooms: selectedRooms?.map((r: any) => ({
       roomId: r.roomId,
@@ -458,17 +435,11 @@
   // Declare xstateData in outer scope
   let xstateData: any = undefined;
 
-<<<<<<< HEAD
   // Use XState machine for ITP and Media Commons tenant auto-approval logic
   if (usesXState) {
     console.log(
       `🎭 USING XSTATE FOR ${tenant?.toUpperCase()} AUTO-APPROVAL LOGIC`,
     );
-=======
-  // Use XState machine for ITP tenant auto-approval logic
-  if (tenant === "itp") {
-    console.log(`🎭 USING XSTATE FOR ITP AUTO-APPROVAL LOGIC`);
->>>>>>> a87b5ad5
     console.log(`🎭 XSTATE INPUT DATA:`, {
       tenant,
       selectedRooms: selectedRooms?.map(r => ({
@@ -487,7 +458,6 @@
       isWalkIn: false,
     });
 
-<<<<<<< HEAD
     // Get the appropriate machine for the tenant
     const machine = getXStateMachine(tenant);
 
@@ -518,11 +488,6 @@
     // Create XState actor with booking context
     console.log(`🎭 XSTATE: Creating actor...`);
     const bookingActor = createActor(machine, {
-=======
-    // Create XState actor with booking context
-    console.log(`🎭 XSTATE: Creating actor...`);
-    const bookingActor = createActor(itpBookingMachine, {
->>>>>>> a87b5ad5
       input: {
         tenant,
         selectedRooms,
@@ -531,11 +496,8 @@
         isWalkIn: false, // TODO: detect walk-in context
         email,
         calendarEventId: null, // Will be set after calendar event creation
-<<<<<<< HEAD
         servicesRequested: isMediaCommons ? servicesRequested : undefined,
         isVip: isMediaCommons ? isVip : false,
-=======
->>>>>>> a87b5ad5
       },
     });
 
@@ -572,8 +534,6 @@
         ([_, value]) => value !== undefined,
       ),
     );
-
-<<<<<<< HEAD
     // Prepare XState state for persistence - use any type to avoid TypeScript issues with different machine event types
     const canTransitionTo: Record<string, boolean> = {};
 
@@ -649,32 +609,6 @@
       hasSnapshot: !!cleanSnapshot,
       snapshotKeys: cleanSnapshot ? Object.keys(cleanSnapshot) : [],
       machineId: xstateData.machineId,
-=======
-    // Prepare XState state for persistence
-    xstateData = {
-      currentState: currentState.value,
-      context: cleanContext,
-      machineId: itpBookingMachine.id,
-      lastTransition: new Date().toISOString(),
-      canTransitionTo: {
-        approve: currentState.can({ type: "approve" }),
-        decline: currentState.can({ type: "decline" }),
-        cancel: currentState.can({ type: "cancel" }),
-        edit: currentState.can({ type: "edit" }),
-        checkIn: currentState.can({ type: "checkIn" }),
-        checkOut: currentState.can({ type: "checkOut" }),
-        noShow: currentState.can({ type: "noShow" }),
-        close: currentState.can({ type: "close" }),
-        autoCloseScript: currentState.can({ type: "autoCloseScript" }),
-      },
-    };
-
-    console.log(`🎭 XSTATE: Preparing state for persistence:`, {
-      currentState: xstateData.currentState,
-      availableTransitions: Object.entries(xstateData.canTransitionTo)
-        .filter(([_, canTransition]) => canTransition)
-        .map(([event, _]) => event),
->>>>>>> a87b5ad5
     });
 
     // Stop the actor
@@ -686,16 +620,10 @@
   console.log(
     `🤖 AUTO-APPROVAL DECISION [${tenant?.toUpperCase() || "UNKNOWN"}]:`,
     {
-<<<<<<< HEAD
       tenant,
       clientDecision: isAutoApproval,
       serverDecision: shouldAutoApprove,
       usingXState: usesXState,
-=======
-      clientDecision: isAutoApproval,
-      serverDecision: shouldAutoApprove,
-      usingXState: tenant === "itp",
->>>>>>> a87b5ad5
       willAutoApprove: shouldAutoApprove
         ? "YES - Will auto-approve"
         : "NO - Requires manual approval",
@@ -786,13 +714,8 @@
       tenant,
     });
 
-<<<<<<< HEAD
     // Save XState data for ITP and Media Commons tenant after calendarEventId is available
     if (usesXState && typeof xstateData !== "undefined") {
-=======
-    // Save XState data for ITP tenant after calendarEventId is available
-    if (tenant === "itp" && typeof xstateData !== "undefined") {
->>>>>>> a87b5ad5
       try {
         // Update the XState context with the actual calendarEventId
         const updatedXStateData = {
@@ -811,7 +734,6 @@
           tenant,
         );
 
-<<<<<<< HEAD
         console.log(
           `💾 XSTATE DATA SAVED TO FIRESTORE [${tenant?.toUpperCase()}]:`,
           {
@@ -834,24 +756,6 @@
             error: error.message,
           },
         );
-=======
-        console.log(`💾 XSTATE DATA SAVED TO FIRESTORE [ITP]:`, {
-          calendarEventId,
-          currentState: updatedXStateData.currentState,
-          machineId: updatedXStateData.machineId,
-          lastTransition: updatedXStateData.lastTransition,
-          availableTransitions: Object.entries(
-            updatedXStateData.canTransitionTo,
-          )
-            .filter(([_, canTransition]) => canTransition)
-            .map(([event, _]) => event),
-        });
-      } catch (error) {
-        console.error(`🚨 ERROR SAVING XSTATE DATA [ITP]:`, {
-          calendarEventId,
-          error: error.message,
-        });
->>>>>>> a87b5ad5
         // Don't fail the entire booking if XState save fails
       }
     }
@@ -898,7 +802,6 @@
   // Extract tenant from URL
   const tenant = extractTenantFromRequest(request);
 
-<<<<<<< HEAD
   // Get tenant-specific flags
   const { isITP, isMediaCommons, usesXState } = getTenantFlags(tenant);
 
@@ -1048,8 +951,6 @@
     );
   }
 
-=======
->>>>>>> a87b5ad5
   // TODO verify that they actually changed something
   if (bookingCalendarInfo == null) {
     return NextResponse.json(
