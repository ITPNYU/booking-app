--- conflicted
+++ resolved
@@ -22,13 +22,12 @@
 import { Timestamp } from "@firebase/firestore";
 import { approveInstantBooking } from "@/components/src/server/admin";
 import { firstApproverEmails } from "@/components/src/server/db";
-<<<<<<< HEAD
-=======
+
 import {
   getNextSequentialId,
   saveDataToFirestore,
 } from "@/lib/firebase/firebase";
->>>>>>> 4224579a
+
 import { sendHTMLEmail } from "@/app/lib/sendHTMLEmail";
 
 export async function POST(request: NextRequest) {
