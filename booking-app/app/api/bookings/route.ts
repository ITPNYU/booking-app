import { toFirebaseTimestampFromString } from "@/components/src/client/utils/serverDate";
import {
  firstApproverEmails,
  serverApproveInstantBooking,
  serverBookingContents,
  serverDeleteFieldsByCalendarEventId,
  serverUpdateDataByCalendarEventId,
} from "@/components/src/server/admin";
import { deleteEvent, insertEvent } from "@/components/src/server/calendars";
import {
  ApproverType,
  BookingFormDetails,
  BookingStatusLabel,
  RoomSetting,
} from "@/components/src/types";
import {
  logServerBookingChange,
  serverGetNextSequentialId,
  serverSaveDataToFirestore,
} from "@/lib/firebase/server/adminDb";
import { NextRequest, NextResponse } from "next/server";

import { sendHTMLEmail } from "@/app/lib/sendHTMLEmail";
import { CALENDAR_HIDE_STATUS, TableNames } from "@/components/src/policy";
import { getCalendarClient } from "@/lib/googleClient";
import { Timestamp } from "firebase-admin/firestore";
import { DateSelectArg } from "fullcalendar";

async function createBookingCalendarEvent(
  selectedRooms: RoomSetting[],
  department: string,
  title: string,
  bookingCalendarInfo: DateSelectArg,
) {
  const [room, ...otherRooms] = selectedRooms;
  const calendarId = room.calendarId;

  if (calendarId == null) {
    throw Error("calendarId not found for room " + room.roomId);
  }

  const selectedRoomIds = selectedRooms.map(
    (r: { roomId: number }) => r.roomId,
  );
  const otherRoomEmails = otherRooms.map(
    (r: { calendarId: string }) => r.calendarId,
  );

  // Limit title to 25 characters
  const truncatedTitle =
    title.length > 25 ? title.substring(0, 25) + "..." : title;

  const event = await insertEvent({
    calendarId,
    title: `[${BookingStatusLabel.REQUESTED}] ${selectedRoomIds.join(", ")} ${truncatedTitle}`,
    description: `Department: ${department}\n\nYour reservation is not yet confirmed. The coordinator will review and finalize your reservation within a few days.`,
    startTime: bookingCalendarInfo.startStr,
    endTime: bookingCalendarInfo.endStr,
    roomEmails: otherRoomEmails,
  });
  return event.id;
}

async function handleBookingApprovalEmails(
  isAutoApproval: boolean,
  calendarEventId: string,
  sequentialId: number,
  data: any,
  selectedRoomIds: string,
  bookingCalendarInfo: DateSelectArg,
  email: string,
) {
  const shouldAutoApprove = isAutoApproval === true;
  const firstApprovers = await firstApproverEmails(data.department);

  const sendApprovalEmail = async (
    recipients: string[],
    contents: BookingFormDetails,
  ) => {
    const { equipmentCheckedOut, ...otherContents } = contents;
    const otherContentsStrings = Object.fromEntries(
      Object.entries(otherContents).map(([key, value]) => [
        key,
        value instanceof Timestamp ? value.toDate().toISOString() : value,
      ]),
    );

    // Format dates and times properly
    const startDate = new Date(bookingCalendarInfo?.startStr);
    const endDate = new Date(bookingCalendarInfo?.endStr);

    const emailPromises = recipients.map(recipient =>
      sendHTMLEmail({
        templateName: "booking_detail",
        contents: {
          ...otherContentsStrings,
          roomId: selectedRoomIds,
          startDate: startDate.toLocaleDateString(),
          endDate: endDate.toLocaleDateString(),
          startTime: startDate.toLocaleTimeString([], {
            hour: "2-digit",
            minute: "2-digit",
            hour12: true,
          }),
          endTime: endDate.toLocaleTimeString([], {
            hour: "2-digit",
            minute: "2-digit",
            hour12: true,
          }),
          requestNumber: contents.requestNumber + "",
        },
        targetEmail: recipient,
        status: BookingStatusLabel.REQUESTED,
        eventTitle: contents.title,
        requestNumber: contents.requestNumber ?? sequentialId,
        body: "",
        approverType: ApproverType.LIAISON,
        replyTo: email,
      }),
    );
    await Promise.all(emailPromises);
  };

  console.log("approval email calendarEventId", calendarEventId);
  if (calendarEventId && shouldAutoApprove) {
    serverApproveInstantBooking(calendarEventId, email);
  } else {
    const userEventInputs: BookingFormDetails = {
      ...data,
      calendarEventId: calendarEventId,
      roomId: selectedRoomIds,
      email,
      startDate: bookingCalendarInfo?.startStr,
      endDate: bookingCalendarInfo?.endStr,
      headerMessage: "This is a request email for first approval.",
      requestNumber: sequentialId,
    };
    console.log("userEventInputs", userEventInputs);
    await sendApprovalEmail(firstApprovers, userEventInputs);
  }
}

async function checkOverlap(
  selectedRooms: RoomSetting[],
  bookingCalendarInfo: DateSelectArg,
  calendarEventId?: string,
) {
  const calendar = await getCalendarClient();

  // Check each selected room for overlaps
  for (const room of selectedRooms) {
    const events = await calendar.events.list({
      calendarId: room.calendarId,
      timeMin: bookingCalendarInfo.startStr,
      timeMax: bookingCalendarInfo.endStr,
      singleEvents: true,
    });

    const hasOverlap = events.data.items?.some(event => {
      // Skip the event being edited in case of modification
      if (
        calendarEventId &&
        (calendarEventId === event.id ||
          calendarEventId === event.id.split(":")[0])
      ) {
        console.log("calendarEventId", calendarEventId);
        console.log("event.id", event.id);
        return false;
      }

      // Skip events with CALENDAR_HIDE_STATUS
      const eventTitle = event.summary || "";
      if (CALENDAR_HIDE_STATUS.some(status => eventTitle.includes(status))) {
        return false;
      }

      const eventStart = new Date(event.start.dateTime || event.start.date);
      const eventEnd = new Date(event.end.dateTime || event.end.date);
      const requestStart = new Date(bookingCalendarInfo.startStr);
      const requestEnd = new Date(bookingCalendarInfo.endStr);
      //log the event that overlaps and then return
      if (
        (eventStart >= requestStart && eventStart < requestEnd) ||
        (eventEnd > requestStart && eventEnd <= requestEnd) ||
        (eventStart <= requestStart && eventEnd >= requestEnd)
      ) {
        console.log("event that overlaps", event);
      }
      return (
        (eventStart >= requestStart && eventStart < requestEnd) ||
        (eventEnd > requestStart && eventEnd <= requestEnd) ||
        (eventStart <= requestStart && eventEnd >= requestEnd)
      );
    });

    if (hasOverlap) return true;
  }

  return false;
}

export async function POST(request: NextRequest) {
  const { email, selectedRooms, bookingCalendarInfo, data, isAutoApproval } =
    await request.json();
  const hasOverlap = await checkOverlap(selectedRooms, bookingCalendarInfo);
  if (hasOverlap) {
    return NextResponse.json(
      { error: "Time slot no longer available" },
      { status: 409 },
    );
  }

  console.log("data", data);

  let calendarEventId: string;
  try {
    calendarEventId = await createBookingCalendarEvent(
      selectedRooms,
      data.department,
      data.title,
      bookingCalendarInfo,
    );
  } catch (err) {
    console.error(err);
    return NextResponse.json(
      { result: "error", message: "ROOM CALENDAR ID NOT FOUND" },
      { status: 500 },
    );
  }

  //For putting sequentialId in bookings
  const sequentialId = await serverGetNextSequentialId("bookings");
  const selectedRoomIds = selectedRooms
    .map((r: { roomId: number }) => r.roomId)
    .join(", ");
  console.log(" Done serverGetNextSequentialId ");
  console.log("calendarEventId", calendarEventId);

  let doc;
  try {
    doc = await serverSaveDataToFirestore(TableNames.BOOKING, {
      calendarEventId,
      roomId: selectedRoomIds,
      email,
      startDate: toFirebaseTimestampFromString(bookingCalendarInfo.startStr),
      endDate: toFirebaseTimestampFromString(bookingCalendarInfo.endStr),
      requestNumber: sequentialId,
      equipmentCheckedOut: false,
      requestedAt: Timestamp.now(),
      ...data,
    });

<<<<<<< HEAD
    if (!doc || !doc.id) {
      throw new Error("Failed to create booking document");
    }

    // Create initial booking log entry before sending email so it appears in History
=======
    await handleBookingApprovalEmails(
      isAutoApproval,
      calendarEventId,
      sequentialId,
      data,
      selectedRoomIds,
      bookingCalendarInfo,
      email,
    );

    if (!doc || !doc.id) {
      throw new Error("Failed to create booking document");
    }

>>>>>>> ba3fa61c
    await logServerBookingChange({
      bookingId: doc.id,
      status: BookingStatusLabel.REQUESTED,
      changedBy: email,
      requestNumber: sequentialId,
      calendarEventId: calendarEventId,
      note: "",
    });

<<<<<<< HEAD
    await handleBookingApprovalEmails(
      isAutoApproval,
      calendarEventId,
      sequentialId,
      data,
      selectedRoomIds,
      bookingCalendarInfo,
      email,
    );

=======
>>>>>>> ba3fa61c
    console.log(" Done handleBookingApprovalEmails");

    return NextResponse.json(
      { result: "success", calendarEventId },
      { status: 200 },
    );
  } catch (error) {
    console.error("Error creating booking:", error);
    return NextResponse.json(
      { result: "error", message: "Failed to create booking" },
      { status: 500 },
    );
  }
}

export async function PUT(request: NextRequest) {
  const {
    email,
    selectedRooms,
    allRooms,
    bookingCalendarInfo,
    data,
    isAutoApproval,
    calendarEventId,
  } = await request.json();
  // TODO verify that they actually changed something
  if (bookingCalendarInfo == null) {
    return NextResponse.json(
      { error: "missing bookingCalendarId" },
      { status: 500 },
    );
  }

  const existingContents = await serverBookingContents(calendarEventId);
  const oldRoomIds = existingContents.roomId.split(",").map(x => x.trim());
  const oldRooms = allRooms.filter((room: RoomSetting) =>
    oldRoomIds.includes(room.roomId + ""),
  );

  const selectedRoomIds = selectedRooms
    .map((r: { roomId: number }) => r.roomId)
    .join(", ");

  // delete existing cal events
  await Promise.all(
    oldRooms.map(async room => {
      await deleteEvent(room.calendarId, calendarEventId, room.roomId);
    }),
  );

  // recreate cal events
  let newCalendarEventId: string;
  try {
    newCalendarEventId = await createBookingCalendarEvent(
      selectedRooms,
      data.department,
      data.title,
      bookingCalendarInfo,
    );
    // Add a new history entry for the modification
    await logServerBookingChange({
      bookingId: existingContents.id,
      status: BookingStatusLabel.MODIFIED,
      changedBy: data.modifiedBy || email,
      requestNumber: existingContents.requestNumber,
      calendarEventId: newCalendarEventId,
      note: "Modified by " + (data.modifiedBy || email),
    });
  } catch (err) {
    console.error(err);
    return NextResponse.json(
      { result: "error", message: "ROOM CALENDAR ID NOT FOUND" },
      { status: 500 },
    );
  }

  // update booking contents WITH new calendarEventId
  // but remove old approvals
  const { id, ...formData } = data;
  console.log("newCalendarEventId", newCalendarEventId);
  const updatedData = {
    ...formData,
    roomId: selectedRoomIds,
    startDate: toFirebaseTimestampFromString(bookingCalendarInfo.startStr),
    endDate: toFirebaseTimestampFromString(bookingCalendarInfo.endStr),
    calendarEventId: newCalendarEventId,
    equipmentCheckedOut: false,
    requestedAt: Timestamp.now(),
  };

  await serverUpdateDataByCalendarEventId(
    TableNames.BOOKING,
    calendarEventId,
    updatedData,
  );

  await serverDeleteFieldsByCalendarEventId(
    TableNames.BOOKING,
    newCalendarEventId,
    [
      "finalApprovedAt",
      "finalApprovedBy",
      "firstApprovedAt",
      "firstApprovedBy",
    ],
  );

  // handle auto-approval + send emails
  await handleBookingApprovalEmails(
    isAutoApproval,
    newCalendarEventId,
    data.requestNumber,
    data,
    selectedRoomIds,
    bookingCalendarInfo,
    email,
  );

  return NextResponse.json({ result: "success" }, { status: 200 });
}<|MERGE_RESOLUTION|>--- conflicted
+++ resolved
@@ -250,13 +250,22 @@
       ...data,
     });
 
-<<<<<<< HEAD
+
     if (!doc || !doc.id) {
       throw new Error("Failed to create booking document");
     }
 
     // Create initial booking log entry before sending email so it appears in History
-=======
+
+    await logServerBookingChange({
+      bookingId: doc.id,
+      status: BookingStatusLabel.REQUESTED,
+      changedBy: email,
+      requestNumber: sequentialId,
+      calendarEventId: calendarEventId,
+      note: "",
+    });
+
     await handleBookingApprovalEmails(
       isAutoApproval,
       calendarEventId,
@@ -267,33 +276,7 @@
       email,
     );
 
-    if (!doc || !doc.id) {
-      throw new Error("Failed to create booking document");
-    }
-
->>>>>>> ba3fa61c
-    await logServerBookingChange({
-      bookingId: doc.id,
-      status: BookingStatusLabel.REQUESTED,
-      changedBy: email,
-      requestNumber: sequentialId,
-      calendarEventId: calendarEventId,
-      note: "",
-    });
-
-<<<<<<< HEAD
-    await handleBookingApprovalEmails(
-      isAutoApproval,
-      calendarEventId,
-      sequentialId,
-      data,
-      selectedRoomIds,
-      bookingCalendarInfo,
-      email,
-    );
-
-=======
->>>>>>> ba3fa61c
+
     console.log(" Done handleBookingApprovalEmails");
 
     return NextResponse.json(
