--- conflicted
+++ resolved
@@ -1,7 +1,4 @@
-<<<<<<< HEAD
 import { DEFAULT_TENANT } from "@/components/src/constants/tenants";
-=======
->>>>>>> c4ab7e67
 import { BookingStatusLabel } from "@/components/src/types";
 import {
   getBookingLogs,
@@ -42,13 +39,9 @@
       requestNumber,
       note,
     } = await req.json();
-
-<<<<<<< HEAD
     // Get tenant from x-tenant header, fallback to default tenant
     const tenant = req.headers.get("x-tenant") || DEFAULT_TENANT;
 
-=======
->>>>>>> c4ab7e67
     if (!bookingId || !status || !changedBy || !requestNumber) {
       return NextResponse.json(
         { error: "Missing required fields" },
