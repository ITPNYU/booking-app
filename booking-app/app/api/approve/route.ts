import { DEFAULT_TENANT } from "@/components/src/constants/tenants";
import { NextRequest, NextResponse } from "next/server";

import { serverApproveBooking } from "@/components/src/server/admin";
import { executeXStateTransition } from "@/lib/stateMachines/xstateUtils";

export async function POST(req: NextRequest) {
  const { id, email } = await req.json();

  // Get tenant from x-tenant header, fallback to default tenant
  const tenant = req.headers.get("x-tenant") || DEFAULT_TENANT;

  try {
<<<<<<< HEAD
    console.log(
      `🎯 APPROVAL REQUEST [${tenant?.toUpperCase() || "UNKNOWN"}]:`,
      {
        calendarEventId: id,
        email,
        tenant,
        usingXState: tenant === "itp",
      },
    );

    // For ITP tenant, use XState transition
    if (tenant === "itp") {
      console.log(`🎭 USING XSTATE FOR APPROVAL [ITP]:`, {
        calendarEventId: id,
      });

      const xstateResult = await executeXStateTransition(id, "approve", tenant);

      if (!xstateResult.success) {
        console.error(`🚨 XSTATE APPROVAL FAILED [ITP]:`, {
          calendarEventId: id,
          error: xstateResult.error,
        });

        // Fallback to traditional approval if XState fails
        console.log(`🔄 FALLING BACK TO TRADITIONAL APPROVAL [ITP]:`, {
          calendarEventId: id,
        });
        await serverApproveBooking(id, email, tenant);
      } else {
        console.log(`✅ XSTATE APPROVAL SUCCESS [ITP]:`, {
          calendarEventId: id,
          newState: xstateResult.newState,
        });

        // Still call traditional approval for side effects (emails, status updates)
        await serverApproveBooking(id, email, tenant);
      }
    } else {
      // Traditional approval for non-ITP tenants
      console.log(
        `📝 USING TRADITIONAL APPROVAL [${tenant?.toUpperCase() || "UNKNOWN"}]:`,
        { calendarEventId: id },
      );
      await serverApproveBooking(id, email, tenant);
    }

=======
    // Default approval behavior
    await serverApproveBooking(id, email);
>>>>>>> c4ab7e67
    return NextResponse.json(
      { message: "Approved successfully" },
      { status: 200 },
    );
  } catch (error) {
<<<<<<< HEAD
    console.error(
      `🚨 APPROVAL ERROR [${tenant?.toUpperCase() || "UNKNOWN"}]:`,
      {
        calendarEventId: id,
        email,
        tenant,
        error: error.message,
      },
    );
=======
    console.error("Error processing request for booking_id:", id, error);
>>>>>>> c4ab7e67
    return NextResponse.json(
      { error: error.message },
      { status: error.status || 500 },
    );
  }
}<|MERGE_RESOLUTION|>--- conflicted
+++ resolved
@@ -11,7 +11,6 @@
   const tenant = req.headers.get("x-tenant") || DEFAULT_TENANT;
 
   try {
-<<<<<<< HEAD
     console.log(
       `🎯 APPROVAL REQUEST [${tenant?.toUpperCase() || "UNKNOWN"}]:`,
       {
@@ -58,17 +57,11 @@
       );
       await serverApproveBooking(id, email, tenant);
     }
-
-=======
-    // Default approval behavior
-    await serverApproveBooking(id, email);
->>>>>>> c4ab7e67
     return NextResponse.json(
       { message: "Approved successfully" },
       { status: 200 },
     );
   } catch (error) {
-<<<<<<< HEAD
     console.error(
       `🚨 APPROVAL ERROR [${tenant?.toUpperCase() || "UNKNOWN"}]:`,
       {
@@ -78,9 +71,6 @@
         error: error.message,
       },
     );
-=======
-    console.error("Error processing request for booking_id:", id, error);
->>>>>>> c4ab7e67
     return NextResponse.json(
       { error: error.message },
       { status: error.status || 500 },
