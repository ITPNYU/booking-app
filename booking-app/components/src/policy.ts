--- conflicted
+++ resolved
@@ -5,12 +5,6 @@
 
 import { BookingStatusLabel } from "./types";
 import { clientGetFinalApproverEmailFromDatabase } from "@/lib/firebase/firebase";
-<<<<<<< HEAD
-=======
-
-/** ACTIVE master Google Sheet  */
-export const ACTIVE_SHEET_ID = "1MnWbn6bvNyMiawddtYYx0tRW4NMgvugl0I8zBO3sy68";
->>>>>>> 31cf3d66
 
 export enum TableNames {
   ADMINS = "usersAdmin",
@@ -25,7 +19,6 @@
   SETTINGS = "settings",
 }
 
-<<<<<<< HEAD
 export const CALENDAR_HIDE_STATUS = [
   BookingStatusLabel.NO_SHOW,
   BookingStatusLabel.CANCELED,
@@ -38,23 +31,10 @@
   BookingStatusLabel.CHECKED_OUT,
   BookingStatusLabel.CANCELED,
 ];
-=======
 export enum ApproverLevel {
   FIRST = 1,
   FINAL = 2,
 }
-
-/** Old safety training Google Sheet */
-export const OLD_SAFETY_TRAINING_SHEET_ID =
-  "1Debe5qF-2qXJhqP0AMy5etEvwAPd3mNFiTswytsbKxQ";
-/** Old safety training sheet within OLD_SAFETY_TRAINING_SHEET_ID */
-export const OLD_SAFETY_TRAINING_SHEET_NAME = "Sheet1";
-export const SECOND_OLD_SAFETY_TRAINING_SHEET_ID =
-  "1TZYBrX5X6TXM07V3OMTOnVWF8qRmWnTzh27zacrQHh0";
-export const SECOND_OLD_SAFETY_TRAINING_SHEET_GID = 293202487;
-export const MEDIA_COMMON_EMAIL = "mediacommons.reservations@nyu.edu";
-export const MEDIA_COMMON_OPERATION_EMAIL = "mediacommons.operations@nyu.edu";
->>>>>>> 31cf3d66
 
 /********** CONTACTS ************/
 
