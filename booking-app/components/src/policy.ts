import { MEDIA_COMMONS_OPERATION_EMAIL } from "./mediaCommonsPolicy";

import { clientGetFinalApproverEmailFromDatabase } from "@/lib/firebase/firebase";
import { BookingStatusLabel } from "./types";

export enum TableNames {
  ADMINS = "usersAdmin",
  APPROVERS = "usersApprovers",
  BANNED = "usersBanned",
  BOOKING = "bookings",
  BOOKING_TYPES = "bookingTypes",
  DEPARTMENTS = "departments",
  OPERATION_HOURS = "operationHours",
  PAS = "usersPa",
  RESOURCES = "resources",
  SAFETY_TRAINING = "usersWhitelist",
  SETTINGS = "settings",
  PRE_BAN_LOGS = "preBanLogs",
  BOOKING_LOGS = "bookingLogs",
<<<<<<< HEAD
  SUPER_ADMINS = "usersSuperAdmin",
=======
  POLICY_SETTINGS = "policySettings",
  BLACKOUT_PERIODS = "blackoutPeriods",
>>>>>>> 09f9711a
}

export const CALENDAR_HIDE_STATUS = [
  BookingStatusLabel.NO_SHOW,
  BookingStatusLabel.CANCELED,
  BookingStatusLabel.DECLINED,
  BookingStatusLabel.CHECKED_OUT,
];

export const BOOKING_TABLE_HIDE_STATUS_TIME_ELAPSED = [
  BookingStatusLabel.NO_SHOW,
  BookingStatusLabel.CHECKED_OUT,
  BookingStatusLabel.CANCELED,
];
export enum ApproverLevel {
  FIRST = 1,
  FINAL = 2,
  EQUIPMENT = 3,
}

/********** CONTACTS ************/

export const clientGetFinalApproverEmail = async (): Promise<string> => {
  const finalApproverEmail = await clientGetFinalApproverEmailFromDatabase();
  return (
    finalApproverEmail || "booking-app-devs+notFoundFinalApprover@itp.nyu.edu"
  );
};

export const getApprovalCcEmail = (branchName: string) =>
  branchName === "development"
    ? "booking-app-devs+operation@itp.nyu.edu"
    : MEDIA_COMMONS_OPERATION_EMAIL;

export const getCancelCcEmail = () =>
  process.env.NEXT_PUBLIC_BRANCH_NAME === "development"
    ? "booking-app-devs+cancelcc@itp.nyu.edu"
    : MEDIA_COMMONS_OPERATION_EMAIL;<|MERGE_RESOLUTION|>--- conflicted
+++ resolved
@@ -17,12 +17,9 @@
   SETTINGS = "settings",
   PRE_BAN_LOGS = "preBanLogs",
   BOOKING_LOGS = "bookingLogs",
-<<<<<<< HEAD
   SUPER_ADMINS = "usersSuperAdmin",
-=======
   POLICY_SETTINGS = "policySettings",
   BLACKOUT_PERIODS = "blackoutPeriods",
->>>>>>> 09f9711a
 }
 
 export const CALENDAR_HIDE_STATUS = [
