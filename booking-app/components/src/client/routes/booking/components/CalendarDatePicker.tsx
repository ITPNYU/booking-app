--- conflicted
+++ resolved
@@ -7,16 +7,13 @@
 import { FormContextLevel } from "@/components/src/types";
 import { AdapterDayjs } from "@mui/x-date-pickers/AdapterDayjs";
 import { BookingContext } from "../bookingProvider";
-<<<<<<< HEAD
 import { TIMEZONE } from "../../../utils/date";
+import { DatabaseContext } from "../../components/Provider";
+import { canAccessAdmin } from "@/components/src/utils/permissions";
 
 // Configure dayjs to use Eastern timezone
 dayjs.extend(utc);
 dayjs.extend(timezone);
-=======
-import { DatabaseContext } from "../../components/Provider";
-import { canAccessAdmin } from "@/components/src/utils/permissions";
->>>>>>> 90014459
 
 interface Props {
   handleChange: (x: Date) => void;
