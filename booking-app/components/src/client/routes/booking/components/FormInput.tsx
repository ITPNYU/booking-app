--- conflicted
+++ resolved
@@ -1,13 +1,3 @@
-import { Box, Button, Typography } from "@mui/material";
-import {
-  useCallback,
-  useContext,
-  useEffect,
-  useMemo,
-  useRef,
-  useState,
-} from "react";
-import { SubmitHandler, useForm } from "react-hook-form";
 import {
   AttendeeAffiliation,
   FormContextLevel,
@@ -21,8 +11,8 @@
   BookingFormSwitch,
   BookingFormTextField,
 } from "./BookingFormInputs";
-<<<<<<< HEAD
 import { Box, Button, Typography } from "@mui/material";
+import { SubmitHandler, useForm } from "react-hook-form";
 import {
   useCallback,
   useContext,
@@ -31,7 +21,6 @@
   useRef,
   useState,
 } from "react";
-import { SubmitHandler, useForm } from "react-hook-form";
 
 import { BookingContext } from "../../../providers/BookingFormProvider";
 import BookingFormMediaServices from "./BookingFormMediaServices";
@@ -41,18 +30,8 @@
 import { useAuth } from "../../../providers/AuthProvider";
 import useCheckAutoApproval from "../hooks/useCheckAutoApproval";
 import { useMediaCommonsDatabase } from "../../../providers/MediaCommonsDatabaseProvider";
-=======
-
-import { styled } from "@mui/system";
->>>>>>> 8006d4d4
 import { useRouter } from "next/navigation";
-import isEqual from "react-fast-compare";
-import { DatabaseContext } from "../../components/Provider";
-import { BookingContext } from "../bookingProvider";
-import useCheckAutoApproval from "../hooks/useCheckAutoApproval";
 import useSubmitBooking from "../hooks/useSubmitBooking";
-import BookingFormMediaServices from "./BookingFormMediaServices";
-import BookingSelection from "./BookingSelection";
 
 const Section = ({ title, children }) => (
   <div style={{ marginBottom: "20px" }}>
@@ -86,18 +65,13 @@
   userApiData?: UserApiData;
 }
 
-<<<<<<< HEAD
-export default function FormInput({ calendarEventId, formContext }: Props) {
-  const { settings } = useMediaCommonsDatabase();
-  const { userEmail } = useAuth();
-=======
 export default function FormInput({
   calendarEventId,
   formContext,
   userApiData,
 }: Props) {
-  const { userEmail, settings } = useContext(DatabaseContext);
->>>>>>> 8006d4d4
+  const { settings } = useMediaCommonsDatabase();
+  const { userEmail } = useAuth();
   const {
     role,
     department,
