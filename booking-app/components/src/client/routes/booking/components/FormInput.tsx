import { Box, Button, Typography } from "@mui/material";
import {
  useCallback,
  useContext,
  useEffect,
  useMemo,
  useRef,
  useState,
} from "react";
import { SubmitHandler, useForm } from "react-hook-form";
import {
  AttendeeAffiliation,
  FormContextLevel,
  Inputs,
  Role,
  UserApiData,
} from "../../../../types";
import {
  BookingFormAgreementCheckbox,
  BookingFormDropdown,
  BookingFormSwitch,
  BookingFormTextField,
} from "./BookingFormInputs";

import { styled } from "@mui/system";
import { useParams, useRouter } from "next/navigation";
import isEqual from "react-fast-compare";
import { DatabaseContext } from "../../components/Provider";
import { useTenantSchema } from "../../components/SchemaProvider";
import { BookingContext } from "../bookingProvider";
import { mapAffiliationToRole } from "../formPages/UserRolePage";
import useCheckAutoApproval from "../hooks/useCheckAutoApproval";
import useSubmitBooking from "../hooks/useSubmitBooking";
import BookingFormMediaServices from "./BookingFormMediaServices";
import BookingSelection from "./BookingSelection";

const Section = ({ title, children }) => (
  <div style={{ marginBottom: "20px" }}>
    <Typography variant="h5" style={{ marginBottom: "8px" }}>
      {title}
    </Typography>
    <div>{children}</div>
  </div>
);

const Center = styled(Box)`
  width: 100%;
  height: 100%;
  display: flex;
  justify-content: center;
  align-items: center;
`;

const Container = styled(Box)(({ theme }) => ({
  width: "100%",
  display: "flex",
  flexDirection: "column",
  alignItems: "flex-start",
  borderRadius: "4px",
  border: `1px solid ${theme.palette.custom.border}` || "#e3e3e3",
}));

interface Props {
  calendarEventId?: string;
  formContext: FormContextLevel;
  userApiData?: UserApiData;
}

export default function FormInput({
  calendarEventId,
  formContext,
  userApiData,
}: Props) {
  const { userEmail, settings } = useContext(DatabaseContext);
  const {
    role,
    department,
    selectedRooms,
    bookingCalendarInfo,
    isBanned,
    needsSafetyTraining,
    isInBlackoutPeriod,
    formData,
    setFormData,
  } = useContext(BookingContext);
  const router = useRouter();
  const { tenant } = useParams();
  const registerEvent = useSubmitBooking(formContext);
  const { isAutoApproval } = useCheckAutoApproval();

  const isWalkIn = formContext === FormContextLevel.WALK_IN;
  const isMod = formContext === FormContextLevel.MODIFICATION;
  const isFullForm = formContext === FormContextLevel.FULL_FORM;
  const isVIP = formContext === FormContextLevel.VIP;
  const isBooking = !isWalkIn && !isVIP;

  const getDefaultValue = (key: keyof UserApiData): string => {
    // For VIP and walk-in bookings, we don't need identity data.
    if (isVIP || isWalkIn || !userApiData) return "";
    return userApiData[key] || "";
  };

  const {
    showNNumber,
    showSponsor,
    showSetup,
    showEquipment,
    showStaffing,
    showCatering,
    showBookingTypes,
    showHireSecurity,
    agreements,
    roleMapping,
  } = useTenantSchema();

  const {
    control,
    handleSubmit,
    trigger,
    watch,
    reset,
    formState: { errors, isValid },
  } = useForm<Inputs>({
    defaultValues: {
      setupDetails: "",
      cateringService: "",
      sponsorFirstName: "",
      sponsorLastName: "",
      sponsorEmail: "",
      mediaServicesDetails: "",
      catering: "no",
      chartFieldForCatering: "",
      chartFieldForSecurity: "",
      chartFieldForRoomSetup: "",
      hireSecurity: "no",
      attendeeAffiliation: "",
      roomSetup: "no",
      bookingType: "",
      secondaryName: "",
      otherDepartment: "",
      firstName: getDefaultValue("preferred_first_name"),
      lastName: getDefaultValue("preferred_last_name"),
      nNumber: getDefaultValue("university_id"),
      netId: getDefaultValue("netid"),
      ...formData, // restore answers if navigating between form pages
      // copy department + role from earlier in form
      department,
      role,
    },
    mode: "onBlur",
    resolver: undefined,
  });

  // different from other switches b/c mediaServices doesn't have yes/no column in DB
  const [showMediaServices, setShowMediaServices] = useState(false);

  // agreements, skip for walk-ins
  const [checkedAgreements, setCheckedAgreements] = useState<
    Record<string, boolean>
  >(
    Object.fromEntries(agreements.map((agreement) => [agreement.id, isWalkIn]))
  );

  const watchedFields = watch();
  const prevWatchedFieldsRef = useRef<Inputs>();

  // update provider if form state changes so we can repopulate form if user switches form pages
  useEffect(() => {
    if (
      !prevWatchedFieldsRef.current ||
      !isEqual(prevWatchedFieldsRef.current, watchedFields)
    ) {
      setFormData(watchedFields);
      prevWatchedFieldsRef.current = watchedFields;
    }
  }, [watchedFields, setFormData]);

  const maxCapacity = useMemo(
    () =>
      selectedRooms.reduce((sum, room) => {
        return sum + parseInt(room.capacity);
      }, 0),
    [selectedRooms]
  );

  const validateExpectedAttendance = useCallback(
    (value: string) => {
      const attendance = parseInt(value);
      console.log(attendance, maxCapacity);
      if (isNaN(attendance)) {
        return "Enter a number";
      }
      if (attendance <= 0) {
        return "Expected attendance must be >= 1";
      }
      return (
        attendance <= maxCapacity ||
        `Expected attendance exceeds maximum capacity of ${maxCapacity}`
      );
    },
    [maxCapacity]
  );

  // Add a state to store sponsor API data
  const [sponsorApiData, setSponsorApiData] = useState<UserApiData | null>(
    null
  );
  // Add a state to track if we're currently fetching sponsor data
  const [isFetchingSponsor, setIsFetchingSponsor] = useState(false);

  // Add a function to fetch sponsor data by email
  const fetchSponsorByEmail = useCallback(async (email: string) => {
    if (!email || !email.endsWith("@nyu.edu")) return;

    // Extract netId from email (assuming format is netId@nyu.edu)
    const netId = email.split("@")[0];
    if (!netId) return;

    setIsFetchingSponsor(true);
    try {
      const response = await fetch(`/api/nyu/identity/${netId}`);
      if (response.ok) {
        const data = await response.json();
        setSponsorApiData(data);
        return data;
      }
    } catch (err) {
      console.error("Failed to fetch sponsor data:", err);
    } finally {
      setIsFetchingSponsor(false);
    }
    return null;
  }, []);

  // Enhanced sponsor email validation
  const validateSponsorEmail = useCallback(
    async (value: string) => {
      if (value === userEmail) {
        return "Sponsor email cannot be your own email";
      }

      // Only proceed with API validation if it's an NYU email
      if (value && value.endsWith("@nyu.edu")) {
        const data = await fetchSponsorByEmail(value);

        // Check if the sponsor is a student
        if (data) {
          const sponsorRole = mapAffiliationToRole(data.affiliation_sub_type);
          if (sponsorRole === Role.STUDENT) {
            return "Sponsor cannot be a student";
          }
        }
      }

      return true;
    },
    [userEmail, fetchSponsorByEmail]
  );

  // Watch the sponsor email field specifically
  const sponsorEmail = watch("sponsorEmail");

  // Only fetch sponsor data when the sponsor email changes
  useEffect(() => {
    // Only fetch if there's a valid email and it's an NYU email
    if (
      sponsorEmail &&
      sponsorEmail.endsWith("@nyu.edu") &&
      sponsorEmail !== userEmail
    ) {
      fetchSponsorByEmail(sponsorEmail);
    }
  }, [sponsorEmail, fetchSponsorByEmail, userEmail]);

  // Remove the API call from the validation function since we're now handling it separately
  const validateSponsorEmailSimple = useCallback(
    (value: string) => {
      if (value === userEmail) {
        return "Sponsor email cannot be your own email";
      }

      // Use the already fetched data for validation
      if (sponsorApiData && value.endsWith("@nyu.edu")) {
        const sponsorRole = mapAffiliationToRole(
          roleMapping,
          sponsorApiData.affiliation_sub_type
        );
        if (sponsorRole === Role.STUDENT) {
          return "Sponsor cannot be a student";
        }
      }

      return true;
    },
    [userEmail, sponsorApiData]
  );

  useEffect(() => {
    if (userApiData && isFullForm) {
      reset((formValues) => ({
        ...formValues,
        firstName: userApiData.preferred_first_name || formValues.firstName,
        lastName: userApiData.preferred_last_name || formValues.lastName,
        nNumber: userApiData.university_id || formValues.nNumber,
        netId: userApiData.netid || formValues.netId,
      }));
    }
  }, [userApiData, reset]);
  const [isSubmitting, setIsSubmitting] = useState(false);

  // Add a ref to track submission state to prevent race conditions
  const isSubmittingRef = useRef(false);

  // Only check if there are agreements to submit
  const agreementsChecked =
    checkedAgreements.length &&
    Object.values(checkedAgreements).every((value) => value);

  const disabledButton =
    agreementsChecked ||
    isBanned ||
    needsSafetyTraining ||
    isInBlackoutPeriod ||
    isSubmitting;

  const onSubmit: SubmitHandler<Inputs> = (data) => {
    // Prevent multiple submissions using ref
    if (isSubmittingRef.current || !bookingCalendarInfo) return;

    // Set both state and ref immediately
    setIsSubmitting(true);
    isSubmittingRef.current = true;

    registerEvent(data, isAutoApproval, calendarEventId)
      .catch((error) => {
        console.error("Error submitting booking:", error);
      })
      .finally(() => {
        if (isMod) {
          router.push(`/${tenant}/modification/confirmation`);
        } else {
          router.push(
            isWalkIn
              ? `/${tenant}/walk-in/confirmation`
              : isVIP
                ? `/${tenant}/vip/confirmation`
                : `/${tenant}/book/confirmation`
          );
        }
      });
  };

  // Modify the form submission to use a wrapper that prevents multiple submissions
  const handleFormSubmit = (e) => {
    // If already submitting, prevent the default form submission
    if (isSubmittingRef.current) {
      e.preventDefault();
      return false;
    }

    // Otherwise, proceed with the normal form submission
    return handleSubmit(onSubmit)(e);
  };

  const prefix = isVIP ? "VIP" : isWalkIn ? "Walk-In" : "";
  const formatSectionTitle = (title: string) => {
    return `${prefix} ${title}`.trim();
  };
  
  const formatFieldLabel = (label: string) => {
    return `${prefix} ${label}`.trim();
  };

  const formatFieldLabel = (label: string) => {
    return `${prefix} ${label}`.trim();
  };

  const fullFormFields = (
    <>
      <Section title={formatSectionTitle("Contact Information")}>
        <BookingFormTextField
          id="firstName"
          label="First Name"
          {...{ control, errors, trigger }}
        />
        <BookingFormTextField
          id="lastName"
          label="Last Name"
          {...{ control, errors, trigger }}
        />
        <BookingFormTextField
          id="secondaryName"
          label="Secondary Point of Contact"
          description="If the person submitting this request is not the Point of Contact for the reservation, please add their name and contact information here (i.e. event organizer, faculty member, etc.)"
          required={false}
          {...{ control, errors, trigger }}
        />
        {showNNumber && !isVIP && (
          // TODO: Refactor this when design schema for inputs
          <BookingFormTextField
            id="nNumber"
            label={formatFieldLabel("NYU N-Number")}
            description="Your N-number begins with a capital 'N' followed by eight digits."
            required
            pattern={{
              value: /N[0-9]{8}$/,
              message: "Invalid N-Number",
            }}
            {...{ control, errors, trigger }}
          />
        )}
<<<<<<< HEAD
        <BookingFormTextField
          id="netId"
          label={formatFieldLabel("NYU Net ID")}
          // TODO: Refactor this when design schema for inputs
          description={
            isVIP
              ? "The VIP Net ID is the username portion of the VIP's official NYU email address. It begins with the VIP's initials followed by one or more numbers."
              : "Your Net ID is the username portion of your official NYU email address. It begins with your initials followed by one or more numbers."
          }
          required
          pattern={{
            value: /^[a-zA-Z]{2,3}[0-9]{1,6}$/,
            message: "Invalid Net ID",
          }}
          {...{ control, errors, trigger }}
        />
=======
        {showSponsor && (
          <BookingFormTextField
            id="netId"
            label={formatFieldLabel("NYU Net ID")}
            // TODO: Refactor this when design schema for inputs
            description={
              isVIP
                ? "The VIP Net ID is the username portion of the VIP's official NYU email address. It begins with the VIP's initials followed by one or more numbers."
                : "Your Net ID is the username portion of your official NYU email address. It begins with your initials followed by one or more numbers."
            }
            required
            pattern={{
              value: /^[a-zA-Z]{2,3}[0-9]{1,6}$/,
              message: "Invalid Net ID",
            }}
            {...{ control, errors, trigger }}
          />
        )}
>>>>>>> c4ab7e67
        <BookingFormTextField
          id="phoneNumber"
          label={formatFieldLabel("Phone Number")}
          required
          pattern={{
            value:
              /^\(?([2-9][0-8][0-9])\)?[-. ]?([2-9][0-9]{2})[-. ]?([0-9]{4})$/,
            message: "Please enter a valid 10 digit telephone number.",
          }}
          {...{ control, errors, trigger }}
        />
      </Section>

      {showSponsor && watch("role") === "Student" && (
        <Section title={formatSectionTitle("Sponsor")}>
          <BookingFormTextField
            id="sponsorFirstName"
            label="Sponsor First Name"
            description="Faculty, Staff, or Liaison related to your request."
            required={watch("role") === Role.STUDENT}
            {...{ control, errors, trigger }}
          />

          <BookingFormTextField
            id="sponsorLastName"
            label="Sponsor Last Name"
            required={watch("role") === Role.STUDENT}
            {...{ control, errors, trigger }}
          />

          <BookingFormTextField
            id="sponsorEmail"
            label="Sponsor Email"
            description="Must be an nyu.edu email address."
            required={watch("role") === Role.STUDENT}
            pattern={{
              value: /^[A-Z0-9._%+-]+@nyu.edu$/i,
              message: "Invalid email address",
            }}
            validate={validateSponsorEmailSimple}
            {...{ control, errors, trigger }}
          />
        </Section>
      )}

      <Section title={formatSectionTitle("Reservation Details")}>
        <BookingFormTextField
          id="title"
          label="Reservation Title"
          description="Please provide a short title for your reservation (25 character limit)."
          fieldProps={{
            inputProps: { maxLength: 25 },
          }}
          {...{ control, errors, trigger }}
        />
        <BookingFormTextField
          id="description"
          label="Reservation Description"
          {...{ control, errors, trigger }}
        />
        {showBookingTypes && (
          <BookingFormDropdown
            id="bookingType"
            label="Booking Type"
            options={settings.bookingTypes
              .map((x) => x.bookingType)
              .sort((a, b) => a.localeCompare(b))}
            {...{ control, errors, trigger }}
          />
        )}
        <BookingFormTextField
          id="expectedAttendance"
          label="Expected Attendance"
          validate={validateExpectedAttendance}
          {...{ control, errors, trigger }}
        />
        <BookingFormDropdown
          id="attendeeAffiliation"
          label="Attendee Affiliation(s)"
          options={Object.values(AttendeeAffiliation)}
          description={
            <p>
              Non-NYU guests will need to be sponsored through JRNY. For more
              information about visitor, vendor, and affiliate access,
              <a
                href="https://www.nyu.edu/about/visitor-information/sponsoring-visitors.html"
                className="text-blue-600 hover:underline dark:text-blue-500 mx-1"
                target="_blank"
              >
                click here
              </a>
              .
            </p>
          }
          {...{ control, errors, trigger }}
        />
      </Section>

      <Section title={formatSectionTitle("Services")}>
        {!isWalkIn && showSetup && (
          <div style={{ marginBottom: 32 }}>
            <BookingFormSwitch
              id="roomSetup"
              label="Room Setup Needed?"
              required={false}
              description={
                <p>
                  This field is for requesting a room setup that requires hiring
                  CBS through a work order.
                </p>
              }
              {...{ control, errors, trigger }}
            />
            {watch("roomSetup") === "yes" && (
              <>
                <BookingFormTextField
                  id="setupDetails"
                  label="Room Setup Details"
                  description="Please specify the number of chairs, tables, and your preferred room configuration."
                  {...{ control, errors, trigger }}
                />
                <BookingFormTextField
                  id="chartFieldForRoomSetup"
                  label="ChartField for Room Setup"
                  {...{ control, errors, trigger }}
                />
              </>
            )}
          </div>
        )}
        {(showEquipment || showStaffing) && (
          <div style={{ marginBottom: 32 }}>
            <BookingFormMediaServices
              id="mediaServices"
              {...{
                control,
                trigger,
                showMediaServices,
                setShowMediaServices,
                formContext,
              }}
            />
            {watch("mediaServices") !== undefined &&
              watch("mediaServices").length > 0 && (
                <BookingFormTextField
                  id="mediaServicesDetails"
                  label="Media Services Details"
                  description={
                    <p>
                      If you selected any of the Media Services above, please
                      describe your needs in detail.
                      <br />
                      If you need to check out equipment, you can check our
                      inventory and include your request below. (Ie. 2x Small
                      Mocap Suits)
                      <br />-{" "}
                      <a
                        href="https://sites.google.com/nyu.edu/370jmediacommons/rental-inventory"
                        target="_blank"
                        className="text-blue-600 hover:underline dark:text-blue-500 mx-1"
                      >
                        Media Commons Inventory
                      </a>
                      <br />
                    </p>
                  }
                  {...{ control, errors, trigger }}
                />
              )}
          </div>
        )}
        {!isWalkIn && showCatering && (
          <div style={{ marginBottom: 32 }}>
            <BookingFormSwitch
              id="catering"
              label="Catering?"
              description={<p></p>}
              required={false}
              {...{ control, errors, trigger }}
            />
            {watch("catering") === "yes" && (
              <>
                <BookingFormDropdown
                  id="cateringService"
                  label="Catering Information"
                  options={["Outside Catering", "NYU Plated"]}
                  {...{ control, errors, trigger }}
                />
                <BookingFormTextField
                  id="chartFieldForCatering"
                  label="ChartField for CBS Cleaning Services"
                  {...{ control, errors, trigger }}
                />
              </>
            )}
          </div>
        )}
        {!isWalkIn && showHireSecurity && (
          <div style={{ marginBottom: 32 }}>
            <BookingFormSwitch
              id="hireSecurity"
              label="Hire Security?"
              required={false}
              description={
                <p>
                  Only for large events with 75+ attendees, and bookings in The
                  Garage where the Willoughby entrance will be in use. It is
                  required for the reservation holder to provide a chartfield so
                  that the Media Commons Team can obtain Campus Safety Security
                  Services.
                </p>
              }
              {...{ control, errors, trigger }}
            />
            {watch("hireSecurity") === "yes" && (
              <BookingFormTextField
                id="chartFieldForSecurity"
                label="ChartField for Security"
                {...{ control, errors, trigger }}
              />
            )}
          </div>
        )}
      </Section>

      {isBooking && (
        <Section title="Agreement">
          {agreements.map((agreement) => (
            <BookingFormAgreementCheckbox
              key={agreement.id}
              id={agreement.id}
              checked={checkedAgreements[agreement.id]}
              onChange={(value) =>
                setCheckedAgreements({
                  ...checkedAgreements,
                  [agreement.id]: value,
                })
              }
              description={
                <div dangerouslySetInnerHTML={{ __html: agreement.html }} />
              }
            />
          ))}
        </Section>
      )}
      <Button type="submit" disabled={disabledButton} variant="contained">
        Submit
      </Button>
    </>
  );

  const modificationFormFields = (
    <>
      <Section title="Reservation Details">
        <BookingFormTextField
          id="title"
          label="Reservation Title"
          description="Please provide a short title for your reservation (25 character limit)."
          fieldProps={{
            inputProps: { maxLength: 25 },
          }}
          {...{ control, errors, trigger }}
        />
        <BookingFormTextField
          id="description"
          label="Reservation Description"
          {...{ control, errors, trigger }}
        />
        <BookingFormTextField
          id="expectedAttendance"
          label="Expected Attendance"
          validate={validateExpectedAttendance}
          {...{ control, errors, trigger }}
        />
      </Section>
      <Section title="Media Services">
        <div style={{ marginBottom: 32 }}>
          <BookingFormMediaServices
            id="mediaServices"
            {...{
              control,
              trigger,
              showMediaServices,
              setShowMediaServices,
              formContext,
            }}
          />
          {watch("mediaServices") !== undefined &&
            watch("mediaServices").length > 0 && (
              <BookingFormTextField
                id="mediaServicesDetails"
                label="Media Services Details"
                {...{ control, errors, trigger }}
              />
            )}
        </div>
      </Section>
      <Button type="submit" disabled={!isValid} variant="contained">
        Submit
      </Button>
    </>
  );

  let formFields = <></>;
  switch (formContext) {
    case FormContextLevel.MODIFICATION:
      formFields = modificationFormFields;
      break;
    default:
      formFields = fullFormFields;
  }

  return (
    <Center>
      <Container padding={8} marginTop={4} marginBottom={6}>
        <BookingSelection />
        <form onSubmit={handleFormSubmit}>{formFields}</form>
      </Container>
    </Center>
  );
}<|MERGE_RESOLUTION|>--- conflicted
+++ resolved
@@ -409,24 +409,6 @@
             {...{ control, errors, trigger }}
           />
         )}
-<<<<<<< HEAD
-        <BookingFormTextField
-          id="netId"
-          label={formatFieldLabel("NYU Net ID")}
-          // TODO: Refactor this when design schema for inputs
-          description={
-            isVIP
-              ? "The VIP Net ID is the username portion of the VIP's official NYU email address. It begins with the VIP's initials followed by one or more numbers."
-              : "Your Net ID is the username portion of your official NYU email address. It begins with your initials followed by one or more numbers."
-          }
-          required
-          pattern={{
-            value: /^[a-zA-Z]{2,3}[0-9]{1,6}$/,
-            message: "Invalid Net ID",
-          }}
-          {...{ control, errors, trigger }}
-        />
-=======
         {showSponsor && (
           <BookingFormTextField
             id="netId"
@@ -445,7 +427,6 @@
             {...{ control, errors, trigger }}
           />
         )}
->>>>>>> c4ab7e67
         <BookingFormTextField
           id="phoneNumber"
           label={formatFieldLabel("Phone Number")}
