<<<<<<< HEAD
import {
  TENANTS,
  isMediaCommonsTenant,
} from "@/components/src/constants/tenants";
import { getMediaCommonsServices } from "@/components/src/utils/tenantUtils";
import { itpBookingMachine } from "@/lib/stateMachines/itpBookingMachine";
import { mcBookingMachine } from "@/lib/stateMachines/mcBookingMachine";
=======
import { itpBookingMachine } from "@/lib/stateMachines/itpBookingMachine";
>>>>>>> a87b5ad5
import { useContext, useEffect, useState } from "react";
import { createActor } from "xstate";
import { useTenantSchema } from "../../components/SchemaProvider";
import { BookingContext } from "../bookingProvider";

export function selectedAutoApprovalRooms(
  selectedRoomIds: number[],
  selectedRooms: any[]
) {
  if (selectedRoomIds.length < 2) return true;
  if (selectedRoomIds.length > 2) return false;

  const room1 = selectedRooms.find((r: any) => r.roomId === selectedRoomIds[0]);
  const room2 = selectedRooms.find((r: any) => r.roomId === selectedRoomIds[1]);

  if (room1?.isWalkInCanBookTwo && room2?.isWalkInCanBookTwo) {
    return true;
  }
  return false;
}

export default function useCheckAutoApproval(isWalkIn = false) {
  const { bookingCalendarInfo, selectedRooms, formData } =
    useContext(BookingContext);
  const schema = useTenantSchema();

  const [isAutoApproval, setIsAutoApproval] = useState(true);
  const [errorMessage, setErrorMessage] = useState<string | null>(null);

  const throwError = (msg: string) => {
    console.log(
      `🚫 AUTO-APPROVAL REJECTED [${schema.tenant?.toUpperCase() || "UNKNOWN"}]:`,
      msg
    );
    setIsAutoApproval(false);
    setErrorMessage(msg);
  };

  console.log(
    `🔍 AUTO-APPROVAL CHECK [${schema.tenant?.toUpperCase() || "UNKNOWN"}]:`,
    {
      tenant: schema.tenant,
      isWalkIn,
      selectedRoomsCount: selectedRooms?.length || 0,
      selectedRooms: selectedRooms?.map((r) => ({
        roomId: r.roomId,
        name: r.name,
        shouldAutoApprove: r.shouldAutoApprove,
      })),
      formData: {
        roomSetup: formData?.roomSetup,
        mediaServices: formData?.mediaServices,
        catering: formData?.catering,
        hireSecurity: formData?.hireSecurity,
      },
      bookingDuration: bookingCalendarInfo
        ? `${((bookingCalendarInfo.end.getTime() - bookingCalendarInfo.start.getTime()) / (1000 * 60 * 60)).toFixed(1)} hours`
        : "Not set",
    }
  );

  useEffect(() => {
<<<<<<< HEAD
    // For ITP and Media Commons tenants, use XState machine for auto-approval logic
    if (schema.tenant === TENANTS.ITP || isMediaCommonsTenant(schema.tenant)) {
      console.log(
        `🎭 CLIENT-SIDE XSTATE CHECK [${schema.tenant?.toUpperCase()}]:`,
        {
          tenant: schema.tenant,
          selectedRooms: selectedRooms?.map((r) => ({
            roomId: r.roomId,
            name: r.name,
            shouldAutoApprove: r.shouldAutoApprove,
          })),
          formData,
          bookingCalendarInfo: bookingCalendarInfo
            ? {
                startStr: bookingCalendarInfo.start.toISOString(),
                endStr: bookingCalendarInfo.end.toISOString(),
                duration: `${((bookingCalendarInfo.end.getTime() - bookingCalendarInfo.start.getTime()) / (1000 * 60 * 60)).toFixed(1)} hours`,
              }
            : null,
          isWalkIn,
        }
      );

      try {
        // Choose the appropriate machine based on tenant
        const machine =
          schema.tenant === TENANTS.ITP ? itpBookingMachine : mcBookingMachine;

        // For Media Commons, prepare services data
        const servicesRequested = isMediaCommonsTenant(schema.tenant)
          ? getMediaCommonsServices(formData || {})
          : {};

        const bookingActor = createActor(machine, {
=======
    // For ITP tenant, use XState machine for auto-approval logic
    if (schema.tenant === "itp") {
      console.log(`🎭 CLIENT-SIDE XSTATE CHECK [ITP]:`, {
        tenant: schema.tenant,
        selectedRooms: selectedRooms?.map((r) => ({
          roomId: r.roomId,
          name: r.name,
          shouldAutoApprove: r.shouldAutoApprove,
        })),
        formData,
        bookingCalendarInfo: bookingCalendarInfo
          ? {
              startStr: bookingCalendarInfo.start.toISOString(),
              endStr: bookingCalendarInfo.end.toISOString(),
              duration: `${((bookingCalendarInfo.end.getTime() - bookingCalendarInfo.start.getTime()) / (1000 * 60 * 60)).toFixed(1)} hours`,
            }
          : null,
        isWalkIn,
      });

      try {
        const bookingActor = createActor(itpBookingMachine, {
>>>>>>> a87b5ad5
          input: {
            tenant: schema.tenant,
            selectedRooms,
            formData,
            bookingCalendarInfo: bookingCalendarInfo
              ? {
                  startStr: bookingCalendarInfo.start.toISOString(),
                  endStr: bookingCalendarInfo.end.toISOString(),
                }
              : null,
            isWalkIn,
<<<<<<< HEAD
            // Media Commons specific fields
            ...(isMediaCommonsTenant(schema.tenant) && {
              servicesRequested,
              servicesApproved: {}, // Initially no services are approved
              isVip: false, // Regular user booking (not VIP)
              email: "user@example.com", // Placeholder
              calendarEventId: "temp-id", // Placeholder
            }),
=======
>>>>>>> a87b5ad5
          },
        });

        bookingActor.start();
        const currentState = bookingActor.getSnapshot();
        const xstateDecision = currentState.value === "Approved";

<<<<<<< HEAD
        console.log(
          `🎭 CLIENT-SIDE XSTATE RESULT [${schema.tenant?.toUpperCase()}]:`,
          {
            state: currentState.value,
            decision: xstateDecision ? "AUTO-APPROVE" : "MANUAL-APPROVAL",
            context: {
              tenant: currentState.context.tenant,
              selectedRoomsCount: currentState.context.selectedRooms?.length,
              hasFormData: !!currentState.context.formData,
              isWalkIn: currentState.context.isWalkIn,
              // Media Commons specific context
              ...(isMediaCommonsTenant(schema.tenant) && {
                servicesRequested: (currentState.context as any)
                  .servicesRequested,
                hasServices: (currentState.context as any).servicesRequested
                  ? Object.values(
                      (currentState.context as any).servicesRequested
                    ).some(Boolean)
                  : false,
                isVip: (currentState.context as any).isVip,
              }),
            },
          }
        );
=======
        console.log(`🎭 CLIENT-SIDE XSTATE RESULT [ITP]:`, {
          state: currentState.value,
          decision: xstateDecision ? "AUTO-APPROVE" : "MANUAL-APPROVAL",
          context: {
            tenant: currentState.context.tenant,
            selectedRoomsCount: currentState.context.selectedRooms?.length,
            hasFormData: !!currentState.context.formData,
            isWalkIn: currentState.context.isWalkIn,
          },
        });
>>>>>>> a87b5ad5

        bookingActor.stop();

        if (xstateDecision) {
          console.log(
            `✅ AUTO-APPROVAL APPROVED [ITP]:`,
            "XState machine approved auto-approval"
          );
          setIsAutoApproval(true);
          setErrorMessage(null);
        } else {
          console.log(
            `🚫 AUTO-APPROVAL REJECTED [ITP]:`,
            "XState machine rejected auto-approval"
          );
          setIsAutoApproval(false);
          setErrorMessage(
            "XState machine determined manual approval is required"
          );
        }
      } catch (error) {
        console.error(`🚨 CLIENT-SIDE XSTATE ERROR [ITP]:`, error);
        // Fallback to traditional logic if XState fails
        setIsAutoApproval(false);
        setErrorMessage("XState evaluation failed, manual approval required");
      }

      return; // Exit early for ITP tenant
    }

    // Traditional logic for non-ITP tenants
    // EVENT DURATION > 4 HOURS
    if (bookingCalendarInfo != null) {
      const startDate = bookingCalendarInfo.start;
      const endDate = bookingCalendarInfo.end;
      const duration = endDate.getTime() - startDate.getTime();
      if (duration > 3.6e6 * 4) {
        throwError("Event duration exceeds 4 hours");
        return;
      }
      if (isWalkIn && duration < 3.6e6) {
        throwError("Walk-in event duration must be at least 1 hour");
        return;
      }
    }

    // ROOMS REQUIRE APPROVAL
    if (
      !isWalkIn &&
      !selectedRooms.every((room) => {
        return room.shouldAutoApprove || false;
      })
    ) {
      throwError(
        "At least one of the requested rooms is not eligible for auto approval"
      );
      return;
    }

    if (
      !selectedAutoApprovalRooms(
        selectedRooms.map((room) => room.roomId),
        selectedRooms
      )
    ) {
      throwError(
        "Requests for multiple rooms (except for 2 ballrooms) will require full approval"
      );
      return;
    }

    // ROOM SETUP
    if (formData?.roomSetup === "yes") {
      throwError(
        "Requesting additional room setup for an event will require approval"
      );
      return;
    }

    // HAS EQUIPMENT SERVICES
    if (!isWalkIn && formData?.equipmentServices?.length > 0) {
<<<<<<< HEAD
      throwError(
        "Requesting equipment services for an event will require approval"
      );
      return;
    }

    // HAS STAFFING SERVICES
    if (!isWalkIn && formData?.staffingServices?.length > 0) {
      throwError(
=======
      throwError(
        "Requesting equipment services for an event will require approval"
      );
      return;
    }

    // HAS STAFFING SERVICES
    if (!isWalkIn && formData?.staffingServices?.length > 0) {
      throwError(
>>>>>>> a87b5ad5
        "Requesting staffing services for an event will require approval"
      );
      return;
    }

    // HAS CATERING
    if (formData?.catering === "yes") {
      throwError("Providing catering for an event will require approval");
      return;
    }

    // HAS SECURITY
    if (formData?.hireSecurity === "yes") {
      throwError("Hiring security for an event will require approval");
      return;
    }

    console.log(
      `✅ AUTO-APPROVAL APPROVED [${schema.tenant?.toUpperCase() || "UNKNOWN"}]:`,
      "All conditions met for auto-approval"
    );
    setIsAutoApproval(true);
    setErrorMessage(null);
  }, [
    // WARNING WARNING make sure to update this dep list if relying on new props
    bookingCalendarInfo,
    selectedRooms,
    formData,
    schema.resources,
    schema.tenant, // Added tenant to dependencies
    isWalkIn, // Added isWalkIn to dependencies
  ]);

  console.log(
    `📋 AUTO-APPROVAL RESULT [${schema.tenant?.toUpperCase() || "UNKNOWN"}]:`,
    {
      isAutoApproval,
      errorMessage,
      finalDecision: isAutoApproval ? "APPROVED" : "REJECTED",
<<<<<<< HEAD
      usingXState:
        schema.tenant === TENANTS.ITP || isMediaCommonsTenant(schema.tenant),
      method:
        schema.tenant === TENANTS.ITP || isMediaCommonsTenant(schema.tenant)
          ? "XState Machine"
          : "Traditional Logic",
=======
      usingXState: schema.tenant === "itp",
      method: schema.tenant === "itp" ? "XState Machine" : "Traditional Logic",
>>>>>>> a87b5ad5
    }
  );

  return { isAutoApproval, errorMessage };
}<|MERGE_RESOLUTION|>--- conflicted
+++ resolved
@@ -1,4 +1,3 @@
-<<<<<<< HEAD
 import {
   TENANTS,
   isMediaCommonsTenant,
@@ -6,9 +5,6 @@
 import { getMediaCommonsServices } from "@/components/src/utils/tenantUtils";
 import { itpBookingMachine } from "@/lib/stateMachines/itpBookingMachine";
 import { mcBookingMachine } from "@/lib/stateMachines/mcBookingMachine";
-=======
-import { itpBookingMachine } from "@/lib/stateMachines/itpBookingMachine";
->>>>>>> a87b5ad5
 import { useContext, useEffect, useState } from "react";
 import { createActor } from "xstate";
 import { useTenantSchema } from "../../components/SchemaProvider";
@@ -71,7 +67,6 @@
   );
 
   useEffect(() => {
-<<<<<<< HEAD
     // For ITP and Media Commons tenants, use XState machine for auto-approval logic
     if (schema.tenant === TENANTS.ITP || isMediaCommonsTenant(schema.tenant)) {
       console.log(
@@ -106,30 +101,6 @@
           : {};
 
         const bookingActor = createActor(machine, {
-=======
-    // For ITP tenant, use XState machine for auto-approval logic
-    if (schema.tenant === "itp") {
-      console.log(`🎭 CLIENT-SIDE XSTATE CHECK [ITP]:`, {
-        tenant: schema.tenant,
-        selectedRooms: selectedRooms?.map((r) => ({
-          roomId: r.roomId,
-          name: r.name,
-          shouldAutoApprove: r.shouldAutoApprove,
-        })),
-        formData,
-        bookingCalendarInfo: bookingCalendarInfo
-          ? {
-              startStr: bookingCalendarInfo.start.toISOString(),
-              endStr: bookingCalendarInfo.end.toISOString(),
-              duration: `${((bookingCalendarInfo.end.getTime() - bookingCalendarInfo.start.getTime()) / (1000 * 60 * 60)).toFixed(1)} hours`,
-            }
-          : null,
-        isWalkIn,
-      });
-
-      try {
-        const bookingActor = createActor(itpBookingMachine, {
->>>>>>> a87b5ad5
           input: {
             tenant: schema.tenant,
             selectedRooms,
@@ -141,7 +112,6 @@
                 }
               : null,
             isWalkIn,
-<<<<<<< HEAD
             // Media Commons specific fields
             ...(isMediaCommonsTenant(schema.tenant) && {
               servicesRequested,
@@ -150,8 +120,6 @@
               email: "user@example.com", // Placeholder
               calendarEventId: "temp-id", // Placeholder
             }),
-=======
->>>>>>> a87b5ad5
           },
         });
 
@@ -159,7 +127,6 @@
         const currentState = bookingActor.getSnapshot();
         const xstateDecision = currentState.value === "Approved";
 
-<<<<<<< HEAD
         console.log(
           `🎭 CLIENT-SIDE XSTATE RESULT [${schema.tenant?.toUpperCase()}]:`,
           {
@@ -184,18 +151,6 @@
             },
           }
         );
-=======
-        console.log(`🎭 CLIENT-SIDE XSTATE RESULT [ITP]:`, {
-          state: currentState.value,
-          decision: xstateDecision ? "AUTO-APPROVE" : "MANUAL-APPROVAL",
-          context: {
-            tenant: currentState.context.tenant,
-            selectedRoomsCount: currentState.context.selectedRooms?.length,
-            hasFormData: !!currentState.context.formData,
-            isWalkIn: currentState.context.isWalkIn,
-          },
-        });
->>>>>>> a87b5ad5
 
         bookingActor.stop();
 
@@ -277,7 +232,7 @@
 
     // HAS EQUIPMENT SERVICES
     if (!isWalkIn && formData?.equipmentServices?.length > 0) {
-<<<<<<< HEAD
+
       throwError(
         "Requesting equipment services for an event will require approval"
       );
@@ -287,17 +242,6 @@
     // HAS STAFFING SERVICES
     if (!isWalkIn && formData?.staffingServices?.length > 0) {
       throwError(
-=======
-      throwError(
-        "Requesting equipment services for an event will require approval"
-      );
-      return;
-    }
-
-    // HAS STAFFING SERVICES
-    if (!isWalkIn && formData?.staffingServices?.length > 0) {
-      throwError(
->>>>>>> a87b5ad5
         "Requesting staffing services for an event will require approval"
       );
       return;
@@ -337,17 +281,12 @@
       isAutoApproval,
       errorMessage,
       finalDecision: isAutoApproval ? "APPROVED" : "REJECTED",
-<<<<<<< HEAD
       usingXState:
         schema.tenant === TENANTS.ITP || isMediaCommonsTenant(schema.tenant),
       method:
         schema.tenant === TENANTS.ITP || isMediaCommonsTenant(schema.tenant)
           ? "XState Machine"
           : "Traditional Logic",
-=======
-      usingXState: schema.tenant === "itp",
-      method: schema.tenant === "itp" ? "XState Machine" : "Traditional Logic",
->>>>>>> a87b5ad5
     }
   );
 
