--- conflicted
+++ resolved
@@ -1,8 +1,5 @@
 import { useCallback, useContext } from "react";
-<<<<<<< HEAD
 import { DEFAULT_TENANT } from "../../../../constants/tenants";
-=======
->>>>>>> c4ab7e67
 import {
   BookingOrigin,
   FormContextLevel,
@@ -210,9 +207,6 @@
           "Content-Type": "application/json",
           "x-tenant": tenant,
         },
-<<<<<<< HEAD
-        body: JSON.stringify(requestBody),
-=======
         body: JSON.stringify({
           origin: isVIP ? BookingOrigin.VIP : BookingOrigin.WALK_IN,
           type: isVIP ? BookingOrigin.VIP : BookingOrigin.WALK_IN,
@@ -226,7 +220,6 @@
           ...(isModification && { modifiedBy: userEmail }),
           ...(requestParams.body ?? {}),
         }),
->>>>>>> c4ab7e67
       })
         .then((res) => {
           console.log(
