--- conflicted
+++ resolved
@@ -160,17 +160,11 @@
       router.push(`/${tenant}/edit/selectRoom/${calendarEventId}`);
     } else {
       router.push(
-<<<<<<< HEAD
-        formContext === FormContextLevel.WALK_IN
-          ? `/${tenant}/walk-in/selectRoom`
-          : `/${tenant}/book/selectRoom`
-=======
         isWalkIn
-          ? "/walk-in/selectRoom"
+          ? `${tenant}/walk-in/selectRoom`
           : isVIP
-            ? "/vip/selectRoom"
-            : "/book/selectRoom"
->>>>>>> cfd64259
+            ? `${tenant}/vip/selectRoom`
+            : `${tenant}/book/selectRoom`
       );
     }
   };
