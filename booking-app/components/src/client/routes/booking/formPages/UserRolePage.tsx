--- conflicted
+++ resolved
@@ -1,5 +1,4 @@
 "use client";
-<<<<<<< HEAD
 
 import { Box, Button, Typography } from "@mui/material";
 import { Department, FormContextLevel, Role } from "../../../../types";
@@ -13,19 +12,6 @@
 import { useAuth } from "../../../providers/AuthProvider";
 import { useForm } from "react-hook-form";
 import { useRouter } from "next/navigation";
-=======
-import { Box, Button, Typography } from "@mui/material";
-import { styled } from "@mui/material/styles";
-import { useRouter } from "next/navigation";
-import { useContext, useEffect, useRef } from "react";
-import { useForm } from "react-hook-form";
-import { Department, FormContextLevel, Inputs, Role } from "../../../../types";
-import { useAuth } from "../../components/AuthProvider";
-import { DatabaseContext } from "../../components/Provider";
-import { BookingContext } from "../bookingProvider";
-import { BookingFormTextField } from "../components/BookingFormInputs";
-import Dropdown from "../components/Dropdown";
->>>>>>> dd4f2868
 
 const Center = styled(Box)`
   width: 100%;
@@ -101,9 +87,8 @@
 }: Props) {
   const { formData, role, department, setDepartment, setRole, setFormData } =
     useContext(BookingContext);
-  const { userApiData } = useContext(DatabaseContext);
   const router = useRouter();
-  const { user } = useAuth();
+  const { user, userApiData } = useAuth();
 
   const {
     control,
@@ -118,12 +103,8 @@
   });
 
   const watchedFields = watch();
-<<<<<<< HEAD
   const prevWatchedFieldsRef = useRef<InputsMediaCommons>();
 
-=======
-  const prevWatchedFieldsRef = useRef<Inputs>();
->>>>>>> dd4f2868
   const showOther = department === Department.OTHER;
 
   useEffect(() => {
