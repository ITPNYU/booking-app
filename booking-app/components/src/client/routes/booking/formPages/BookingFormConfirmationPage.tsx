--- conflicted
+++ resolved
@@ -85,11 +85,15 @@
           }}
         >
           <Button
-<<<<<<< HEAD
-            onClick={() => router.push(isWalkIn ? `/${tenant}/pa` : `/${tenant}`)}
-=======
-            onClick={() => router.push(isVIP ? '/admin' : isWalkIn ? "/pa" : "/")}
->>>>>>> cfd64259
+            onClick={() =>
+              router.push(
+                isVIP
+                  ? `/${tenant}/admin`
+                  : isWalkIn
+                    ? `/${tenant}/pa`
+                    : `/${tenant}`
+              )
+            }
             variant="text"
             sx={{
               background: theme.palette.primary[50],
@@ -109,22 +113,20 @@
     return (
       <Centered>
         <Box
-        sx={{
-          position: "absolute",
-          top: "calc(50% - 40px)",
-          left: "50%",
-          transform: "translate(-50%, -100%)",
-        }}
-      >
-        <Error />
-      </Box>
-      <Typography variant="h6">
-        Sorry, an error occurred while submitting this request
-      </Typography>
-      <Typography variant="h6">
-        {error?.message}
-      </Typography>
-    </Centered>
+          sx={{
+            position: "absolute",
+            top: "calc(50% - 40px)",
+            left: "50%",
+            transform: "translate(-50%, -100%)",
+          }}
+        >
+          <Error />
+        </Box>
+        <Typography variant="h6">
+          Sorry, an error occurred while submitting this request
+        </Typography>
+        <Typography variant="h6">{error?.message}</Typography>
+      </Centered>
     );
   }
 
