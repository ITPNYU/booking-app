"use client";

import { Box, Stack, Typography, useMediaQuery, useTheme } from "@mui/material";
import React, { useContext, useMemo, useState } from "react";

import { BookingContext } from "../bookingProvider";
import { CalendarDatePicker } from "../components/CalendarDatePicker";
import CalendarVerticalResource from "../components/CalendarVerticalResource";
import { DatabaseContext } from "../../components/Provider";
import { FormContextLevel } from "@/components/src/types";
import Grid from "@mui/material/Unstable_Grid2";
import { SelectRooms } from "../components/SelectRooms";
import useCheckFormMissingData from "../hooks/useCheckFormMissingData";
import { useTenantSchema } from "../../components/SchemaProvider";

interface Props {
  calendarEventId?: string;
  formContext?: FormContextLevel;
}

export default function SelectRoomPage({
  calendarEventId,
  formContext = FormContextLevel.FULL_FORM,
}: Props) {
  const { roomSettings } = useContext(DatabaseContext);
  const { selectedRooms, setSelectedRooms } = useContext(BookingContext);
  const [date, setDate] = useState<Date>(new Date());
  useCheckFormMissingData();
  const theme = useTheme();
  const isMobile = useMediaQuery(theme.breakpoints.down("sm"));

  const isWalkIn = formContext === FormContextLevel.WALK_IN;
  const schema = useTenantSchema();

  const roomsToShow = useMemo(() => {
    const { resources } = schema;
    
    // Convert schema resources to RoomSetting format for compatibility
    const convertedResources = resources.map((resource) => ({
      roomId: resource.roomId,
      name: resource.name,
      capacity: resource.capacity.toString(),
      calendarId: resource.calendarId,
      calendarRef: undefined,
      // Include the new schema fields for compatibility
      needsSafetyTraining: resource.needsSafetyTraining,
      shouldAutoApprove: resource.shouldAutoApprove,
      isWalkIn: resource.isWalkIn,
      isWalkInCanBookTwo: resource.isWalkInCanBookTwo,
      isEquipment: resource.isEquipment,
      services: resource.services,
<<<<<<< HEAD
      maxHour: resource.maxHour,
=======
      staffingServices: resource.staffingServices,
>>>>>>> ff984e1d
    }));

    const allRooms = !isWalkIn
      ? convertedResources
      : convertedResources.filter((room) => {
          const resource = schema.resources.find((r: any) => r.roomId === room.roomId);
          return resource?.isWalkIn || false;
        });

    return allRooms;
  }, [schema.resources, isWalkIn]);

  return (
    <Box sx={{ flexGrow: 1 }}>
      <Grid container={!isMobile}>
        <Grid width={{ xs: "100%", md: 330 }}>
          <Stack
            spacing={{ xs: 0, md: 2 }}
            alignItems={{ xs: "center", md: "unset" }}
          >
            <CalendarDatePicker
              handleChange={setDate}
              formContext={formContext}
            />
            <Box paddingLeft="24px">
              <Typography fontWeight={500}>Spaces</Typography>
              <SelectRooms
                allRooms={roomsToShow}
                formContext={formContext}
                selected={selectedRooms}
                setSelected={setSelectedRooms}
              />
            </Box>
          </Stack>
        </Grid>
        <Grid paddingRight={2} flex={1}>
          <CalendarVerticalResource
            rooms={selectedRooms}
            dateView={date}
            {...{ calendarEventId, formContext }}
          />
        </Grid>
      </Grid>
    </Box>
  );
}<|MERGE_RESOLUTION|>--- conflicted
+++ resolved
@@ -49,11 +49,8 @@
       isWalkInCanBookTwo: resource.isWalkInCanBookTwo,
       isEquipment: resource.isEquipment,
       services: resource.services,
-<<<<<<< HEAD
       maxHour: resource.maxHour,
-=======
       staffingServices: resource.staffingServices,
->>>>>>> ff984e1d
     }));
 
     const allRooms = !isWalkIn
