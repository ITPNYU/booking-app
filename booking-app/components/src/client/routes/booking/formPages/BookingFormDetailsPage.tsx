--- conflicted
+++ resolved
@@ -1,23 +1,13 @@
 "use client";
-
-<<<<<<< HEAD
-import { FormContextLevel, UserApiData } from "@/components/src/types";
-import { useEffect, useState } from "react";
 
 import BookingSelection from "../components/BookingSelection";
 import { Box } from "@mui/material";
+import { FormContextLevel } from "@/components/src/types";
 import FormInputsMediaCommons from "../components/FormInputsMediaCommons";
 import Grid from "@mui/material/Unstable_Grid2";
 import { Tenants } from "@/components/src/policy";
 import { styled } from "@mui/system";
 import { useAuth } from "../../../providers/AuthProvider";
-=======
-import { FormContextLevel } from "@/components/src/types";
-import Grid from "@mui/material/Unstable_Grid2";
-import { useContext } from "react";
-import { DatabaseContext } from "../../components/Provider";
-import FormInput from "../components/FormInput";
->>>>>>> dd4f2868
 import useCheckFormMissingData from "../hooks/useCheckFormMissingData";
 
 interface Props {
@@ -31,32 +21,8 @@
   formContext = FormContextLevel.FULL_FORM,
   tenant,
 }: Props) {
-<<<<<<< HEAD
-  const { netId } = useAuth();
+  const { userApiData } = useAuth();
   useCheckFormMissingData();
-
-  const [userApiData, setUserApiData] = useState<UserApiData | undefined>(
-    undefined
-  );
-
-  useEffect(() => {
-    const fetchUserData = async () => {
-      if (!netId) return;
-
-      try {
-        const response = await fetch(`/api/nyu/identity/${netId}`);
-
-        if (response.ok) {
-          const data = await response.json();
-          setUserApiData(data);
-        }
-      } catch (err) {
-        console.error("Failed to fetch user data:", err);
-      }
-    };
-
-    fetchUserData();
-  }, [netId]);
 
   let form = <></>;
   switch (tenant) {
@@ -76,10 +42,6 @@
       break;
   }
 
-=======
-  const { userApiData } = useContext(DatabaseContext);
-  useCheckFormMissingData();
->>>>>>> dd4f2868
   return (
     <Grid container>
       <Grid width={330} />
