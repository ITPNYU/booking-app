--- conflicted
+++ resolved
@@ -1,27 +1,19 @@
-<<<<<<< HEAD
-import { BookingRow, PageContextLevel } from "../../../../types";
+import {
+  BookingRow,
+  PageContextLevel,
+  BookingStatusLabel,
+} from "../../../../types";
 import { Box, TableCell, IconButton } from "@mui/material";
 import { DataGrid } from "@mui/x-data-grid";
 import StackedTableCell from "./StackedTableCell";
+import { MoreHoriz } from "@mui/icons-material";
+import { Tooltip, tooltipClasses } from "@mui/material";
 import React, { useContext, useEffect, useMemo, useState } from "react";
 import { TableEmpty } from "../Table";
-import { MoreHoriz } from "@mui/icons-material";
-import { Tooltip, tooltipClasses } from "@mui/material";
-=======
-import { Booking, BookingRow, PageContextLevel, BookingStatusLabel } from "../../../../types";
-import { Box, TableCell, Typography } from "@mui/material";
-import React, {
-  useCallback,
-  useContext,
-  useEffect,
-  useMemo,
-  useState,
-} from "react";
-import Table, { TableEmpty } from "../Table";
->>>>>>> c296a3b0
 
 import BookMoreButton from "./BookMoreButton";
 import BookingTableFilters from "./BookingTableFilters";
+import { ColumnSortOrder } from "./hooks/getColumnComparator";
 import { DatabaseContext } from "../Provider";
 import { DateRangeFilter } from "./hooks/getDateFilter";
 import Loading from "../Loading";
@@ -53,19 +45,13 @@
   const allowedStatuses = useAllowedStatuses(pageContext);
 
   const [modalData, setModalData] = useState<BookingRow>(null);
-<<<<<<< HEAD
-  const [statusFilters, setStatusFilters] = useState([]);
+  const [statusFilters, setStatusFilters] = useState(() =>
+    pageContext === PageContextLevel.LIAISON
+      ? [BookingStatusLabel.REQUESTED]
+      : []
+  );
   const [selectedDateRange, setSelectedDateRange] =
     useState<DateRangeFilter>("All Future");
-  const [searchQuery, setSearchQuery] = useState("");
-  const [isSearching, setIsSearching] = useState(false);
-=======
-  const [statusFilters, setStatusFilters] = useState(() => 
-    pageContext === PageContextLevel.LIAISON ? [BookingStatusLabel.REQUESTED] : []
-  );
-  const [selectedDateRange, setSelectedDateRange] = useState<DateRangeFilter>(
-    "All Future"
-  );
   const [searchQuery, setSearchQuery] = useState("");
   const [isSearching, setIsSearching] = useState(false);
   const [orderBy, setOrderBy] = useState<keyof BookingRow>(() =>
@@ -77,19 +63,11 @@
     }
     return pageContext === PageContextLevel.PA ? "asc" : "desc";
   });
->>>>>>> c296a3b0
 
   const isUserView = pageContext === PageContextLevel.USER;
 
   useEffect(() => {
-<<<<<<< HEAD
-    if (pageContext > PageContextLevel.LIAISON) {
-      setSelectedDateRange("Today");
-    }
     return () => {
-=======
-    return ()=>{
->>>>>>> c296a3b0
       setLastItem(null);
     };
   }, []);
@@ -187,7 +165,9 @@
         minWidth: 60,
         flex: 1,
         renderHeader: () => <TableCell>Origin</TableCell>,
-        renderCell: (params) => <TableCell>{params.row.origin ?? "user"}</TableCell>,
+        renderCell: (params) => (
+          <TableCell>{params.row.origin ?? "user"}</TableCell>
+        ),
       },
       {
         field: "requestNumber",
