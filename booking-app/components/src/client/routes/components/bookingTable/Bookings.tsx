--- conflicted
+++ resolved
@@ -26,14 +26,10 @@
   calendarEventId?: string;
 }
 
-<<<<<<< HEAD
-export default function Bookings({ pageContext }: BookingsProps) {
-=======
-export const Bookings: React.FC<BookingsProps> = ({
+export default function Bookings({
+  calendarEventId,
   pageContext,
-  calendarEventId,
-}) => {
->>>>>>> 0ea01716
+}: BookingsProps) {
   const { bookings, bookingsLoading, reloadBookings } =
     useContext(DatabaseContext);
   const allowedStatuses = useAllowedStatuses(pageContext);
