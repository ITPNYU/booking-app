--- conflicted
+++ resolved
@@ -26,14 +26,9 @@
 }
 
 export const Bookings: React.FC<BookingsProps> = ({ pageContext }) => {
-<<<<<<< HEAD
-  const { bookings, bookingsLoading, liaisonUsers, userEmail, reloadBookings } =
-    useContext(DatabaseContext);
-=======
   const { bookings, bookingsLoading, reloadBookings } =
     useContext(DatabaseContext);
   const allowedStatuses = useAllowedStatuses(pageContext);
->>>>>>> db7fc794
 
   const [modalData, setModalData] = useState<BookingRow>(null);
   const [statusFilters, setStatusFilters] = useState([]);
@@ -48,97 +43,7 @@
     reloadBookings();
   }, []);
 
-<<<<<<< HEAD
-  const rows: BookingRow[] = useMemo(
-    () =>
-      bookings.map((booking) => ({
-        ...booking,
-        status: getBookingStatus(booking),
-      })),
-    [bookings]
-  );
-
-  useEffect(() => {
-    const interval = setInterval(() => {
-      setCurrentTime(new Date());
-    }, 60000); // Update every minute
-
-    return () => clearInterval(interval);
-  }, []);
-
-  const allowedStatuses: BookingStatusLabel[] = useMemo(() => {
-    if (pageContext === PageContextLevel.PA) {
-      return [
-        BookingStatusLabel.APPROVED,
-        BookingStatusLabel.CHECKED_IN,
-        BookingStatusLabel.CHECKED_OUT,
-        BookingStatusLabel.NO_SHOW,
-        BookingStatusLabel.WALK_IN,
-      ];
-    } else if (pageContext === PageContextLevel.LIAISON) {
-      return [BookingStatusLabel.REQUESTED];
-    } else {
-      return Object.values(BookingStatusLabel);
-    }
-  }, [pageContext]);
-
-  const filteredRows = useMemo(() => {
-    let filtered: BookingRow[] = rows;
-
-    // filter if endTime has passed and status is NO_SHOW or CHECKED_OUT
-    const elapsedStatues = [
-      BookingStatusLabel.NO_SHOW,
-      BookingStatusLabel.CHECKED_OUT,
-      BookingStatusLabel.CANCELED,
-    ];
-    // checks once per minute
-    filtered = filtered.filter(
-      (row) =>
-        !(
-          elapsedStatues.includes(row.status) &&
-          row.endDate.toDate() < currentTime
-        )
-    );
-
-    // filter based on user view
-    if (pageContext === PageContextLevel.USER) {
-      filtered = rows.filter((row) => row.email === userEmail);
-    } else if (pageContext === PageContextLevel.LIAISON) {
-      const liaisonMatches = liaisonUsers.filter(
-        (user) => user.email === userEmail
-      );
-      if (liaisonMatches.length > 0) {
-        const liaisonDepartments = liaisonMatches.map(
-          (user) => user.department
-        );
-        filtered = rows.filter((row) =>
-          liaisonDepartments.includes(row.department)
-        );
-      }
-    }
-
-    filtered = filtered.filter((row) => allowedStatuses.includes(row.status));
-
-    if (pageContext >= PageContextLevel.PA) {
-      // PA and Admin
-      // filter by selected PA date range
-      filtered = filtered.filter(DATE_FILTERS[selectedDateRange]);
-    }
-
-    // column sorting
-    const comparator = COMPARATORS[orderBy];
-    const coeff = order === "asc" ? 1 : -1;
-    comparator != null && filtered.sort((a, b) => coeff * comparator(a, b));
-
-    // status chip filters
-    if (statusFilters.length === 0) {
-      return filtered;
-    }
-    return filtered.filter((row) => statusFilters.includes(row.status));
-  }, [
-=======
   const filteredRows = useBookingFilters({
->>>>>>> db7fc794
     pageContext,
     columnOrderBy: orderBy,
     columnOrder: order,
