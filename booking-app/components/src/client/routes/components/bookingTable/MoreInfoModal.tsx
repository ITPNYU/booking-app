--- conflicted
+++ resolved
@@ -587,7 +587,6 @@
                     bottomText={booking.chartFieldForRoomSetup || "none"}
                   />
                 </TableRow>
-<<<<<<< HEAD
                 {booking.equipmentServices &&
                   booking.equipmentServices.length > 0 && (
                     <TableRow>
@@ -622,31 +621,6 @@
                         <p key={service}>{service.trim()}</p>
                       ))}
                       <p>{booking.mediaServicesDetails || ""}</p>
-=======
-                {booking.equipmentServices && booking.equipmentServices.length > 0 && (
-                  <TableRow>
-                    <LabelCell>Equipment Service</LabelCell>
-                    <TableCell>
-                      {booking.equipmentServices
-                        .split(", ")
-                        .map((service) => (
-                          <p key={service}>{service.trim()}</p>
-                        ))}
-                      <p>{booking.equipmentServicesDetails || ""}</p>
-                    </TableCell>
-                  </TableRow>
-                )}
-                {booking.staffingServices && booking.staffingServices.length > 0 && (
-                  <TableRow>
-                    <LabelCell>Staffing Service</LabelCell>
-                    <TableCell>
-                      {booking.staffingServices
-                        .split(", ")
-                        .map((service) => (
-                          <p key={service}>{service.trim()}</p>
-                        ))}
-                      <p>{booking.staffingServicesDetails || ""}</p>
->>>>>>> 27205fd4
                     </TableCell>
                   </TableRow>
                 )}
@@ -662,8 +636,6 @@
                     />
                   </TableRow>
                 )}
-<<<<<<< HEAD
-=======
                 {booking.cleaningService === "yes" && (
                   <TableRow>
                     <LabelCell>Cleaning Service</LabelCell>
@@ -673,7 +645,6 @@
                     />
                   </TableRow>
                 )}
->>>>>>> 27205fd4
                 <TableRow>
                   <LabelCell>Security</LabelCell>
                   <StackedTableCell
