"use client";
<<<<<<< HEAD
import {
  getGoogleRedirectResult,
  signInWithGoogle,
} from "@/lib/firebase/firebaseClient";
=======
import React, { useContext, useEffect } from "react"; // Added this line
import { useState } from "react";
import { signInWithPopup } from "firebase/auth";
import { auth, googleProvider, signInWithGoogle, getGoogleRedirectResult } from "@/lib/firebase/firebaseClient";
import { useRouter } from "next/navigation";
>>>>>>> ba3fa61c
import { Box, Button, styled } from "@mui/material";
import { useParams, useRouter } from "next/navigation";
import { useEffect, useState } from "react";
import { useAuth } from "./AuthProvider";

const Center = styled(Box)`
  display: flex;
  flex-direction: column;
  justify-content: center;
  align-items: center;
`;

const GoogleSignIn = () => {
  const [error, setError] = useState<string | null>(null);
  const router = useRouter();
<<<<<<< HEAD
  const params = useParams();
  const { isOnTestEnv } = useAuth();

  // Check if running on localhost
  const isLocalhost =
    typeof window !== "undefined" &&
    (window.location.hostname === "localhost" ||
      window.location.hostname === "127.0.0.1");

  // Check for redirect result when component mounts (only for non-localhost environments)
  useEffect(() => {
    if (!isLocalhost) {
      const handleRedirectResult = async () => {
        try {
          const user = await getGoogleRedirectResult();
          if (user) {
            console.log("Google sign-in successful", user);
            // Redirect to the appropriate tenant home page or root
            const redirectPath = params?.tenant ? `/${params.tenant}` : "/";
            router.push(redirectPath);
          }
        } catch (error: any) {
          setError(error.message || "Google sign-in failed. Please try again.");
          console.error("Google sign-in error", error);
        }
      };

      handleRedirectResult();
    }
  }, [router, params, isLocalhost]);

  const handleGoogleSignIn = async () => {
    try {
      setError(null);
      const user = await signInWithGoogle();

      if (isLocalhost && user) {
        // For localhost popup signin, handle success immediately
        console.log("Google sign-in successful", user);
        const redirectPath = params?.tenant ? `/${params.tenant}` : "/";
        router.push(redirectPath);
      }
      // For non-localhost redirect signin, the redirect will happen automatically
    } catch (error: any) {
      setError(error.message || "Google sign-in failed. Please try again.");
=======
  const { isOnTestEnv } = useAuth();
  
  // Check for redirect result when component mounts
  useEffect(() => {
    const handleRedirectResult = async () => {
      try {
        const user = await getGoogleRedirectResult();
        if (user) {
          console.log("Google sign-in successful", user);
          router.push("/");
        }
      } catch (error: any) {
        setError(error.message || "Google sign-in failed. Please try again.");
        console.error("Google sign-in error", error);
      }
    };
    
    handleRedirectResult();
  }, [router]);

  const handleGoogleSignIn = async () => {
    try {
      await signInWithGoogle();
      // User will be redirected to Google login page
      // After signing in, they'll be redirected back to the app
      // and the useEffect above will handle the result
    } catch (error) {
      setError("Google sign-in failed. Please try again.");
>>>>>>> ba3fa61c
      console.error("Google sign-in error", error);
    }
  };

  return (
    <div>
      <Center>
        <Button
          variant="contained"
          color="primary"
          onClick={handleGoogleSignIn}
          sx={{
            alignSelf: "center",
            marginTop: 6,
          }}
        >
          Sign in with NYU Google Account
        </Button>
<<<<<<< HEAD
        <p>
          {isLocalhost
            ? "A popup window will open for NYU SSO login."
            : "You'll be redirected to the NYU SSO login page to sign in securely."}
        </p>
=======
        <p>You'll be redirected to NYU login page to sign in.</p>
>>>>>>> ba3fa61c
        {error && <p style={{ color: "red" }}>{error}</p>}
      </Center>
    </div>
  );
};

export default GoogleSignIn;<|MERGE_RESOLUTION|>--- conflicted
+++ resolved
@@ -1,16 +1,8 @@
 "use client";
-<<<<<<< HEAD
 import {
   getGoogleRedirectResult,
   signInWithGoogle,
 } from "@/lib/firebase/firebaseClient";
-=======
-import React, { useContext, useEffect } from "react"; // Added this line
-import { useState } from "react";
-import { signInWithPopup } from "firebase/auth";
-import { auth, googleProvider, signInWithGoogle, getGoogleRedirectResult } from "@/lib/firebase/firebaseClient";
-import { useRouter } from "next/navigation";
->>>>>>> ba3fa61c
 import { Box, Button, styled } from "@mui/material";
 import { useParams, useRouter } from "next/navigation";
 import { useEffect, useState } from "react";
@@ -26,7 +18,7 @@
 const GoogleSignIn = () => {
   const [error, setError] = useState<string | null>(null);
   const router = useRouter();
-<<<<<<< HEAD
+
   const params = useParams();
   const { isOnTestEnv } = useAuth();
 
@@ -72,36 +64,7 @@
       // For non-localhost redirect signin, the redirect will happen automatically
     } catch (error: any) {
       setError(error.message || "Google sign-in failed. Please try again.");
-=======
-  const { isOnTestEnv } = useAuth();
-  
-  // Check for redirect result when component mounts
-  useEffect(() => {
-    const handleRedirectResult = async () => {
-      try {
-        const user = await getGoogleRedirectResult();
-        if (user) {
-          console.log("Google sign-in successful", user);
-          router.push("/");
-        }
-      } catch (error: any) {
-        setError(error.message || "Google sign-in failed. Please try again.");
-        console.error("Google sign-in error", error);
-      }
-    };
-    
-    handleRedirectResult();
-  }, [router]);
 
-  const handleGoogleSignIn = async () => {
-    try {
-      await signInWithGoogle();
-      // User will be redirected to Google login page
-      // After signing in, they'll be redirected back to the app
-      // and the useEffect above will handle the result
-    } catch (error) {
-      setError("Google sign-in failed. Please try again.");
->>>>>>> ba3fa61c
       console.error("Google sign-in error", error);
     }
   };
@@ -120,15 +83,11 @@
         >
           Sign in with NYU Google Account
         </Button>
-<<<<<<< HEAD
         <p>
           {isLocalhost
             ? "A popup window will open for NYU SSO login."
             : "You'll be redirected to the NYU SSO login page to sign in securely."}
         </p>
-=======
-        <p>You'll be redirected to NYU login page to sign in.</p>
->>>>>>> ba3fa61c
         {error && <p style={{ color: "red" }}>{error}</p>}
       </Center>
     </div>
