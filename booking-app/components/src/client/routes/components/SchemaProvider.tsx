--- conflicted
+++ resolved
@@ -16,15 +16,12 @@
   isWalkIn: boolean;
   isWalkInCanBookTwo: boolean;
   services: string[]; // ["equipment", "staffing", "setup", "security", "cleaning", "catering", "campus-media"]
-<<<<<<< HEAD
   maxHour: {
     student: number;
     faculty: number;
     admin: number;
   };
-=======
   staffingServices?: string[]; // Specific staffing service options for this room
->>>>>>> ff984e1d
 };
 
 export type SchemaContextType = {
