--- conflicted
+++ resolved
@@ -40,25 +40,25 @@
   EDIT = "Edit",
   MODIFICATION = "Modification",
   // Media Commons Service Actions
-  APPROVE_SETUP_SERVICE = "Approve Setup",
+  APPROVE_STAFF_SERVICE = "Approve Staff",
   APPROVE_EQUIPMENT_SERVICE = "Approve Equipment",
-  APPROVE_STAFF_SERVICE = "Approve Staffing",
   APPROVE_CATERING_SERVICE = "Approve Catering",
   APPROVE_CLEANING_SERVICE = "Approve Cleaning",
   APPROVE_SECURITY_SERVICE = "Approve Security",
-  DECLINE_SETUP_SERVICE = "Decline Setup",
+  APPROVE_SETUP_SERVICE = "Approve Setup",
+  DECLINE_STAFF_SERVICE = "Decline Staff",
   DECLINE_EQUIPMENT_SERVICE = "Decline Equipment",
-  DECLINE_STAFF_SERVICE = "Decline Staffing",
   DECLINE_CATERING_SERVICE = "Decline Catering",
   DECLINE_CLEANING_SERVICE = "Decline Cleaning",
   DECLINE_SECURITY_SERVICE = "Decline Security",
+  DECLINE_SETUP_SERVICE = "Decline Setup",
   // Media Commons Service Closeout Actions
-  CLOSEOUT_SETUP_SERVICE = "Closeout Setup",
+  CLOSEOUT_STAFF_SERVICE = "Closeout Staff",
   CLOSEOUT_EQUIPMENT_SERVICE = "Closeout Equipment",
-  CLOSEOUT_STAFF_SERVICE = "Closeout Staff",
   CLOSEOUT_CATERING_SERVICE = "Closeout Catering",
   CLOSEOUT_CLEANING_SERVICE = "Closeout Cleaning",
   CLOSEOUT_SECURITY_SERVICE = "Closeout Security",
+  CLOSEOUT_SETUP_SERVICE = "Closeout Setup",
   PLACEHOLDER = "",
 }
 
@@ -141,13 +141,11 @@
 
             const context = getXStateContext(data) || {};
             setServicesApproved({
-              setup:
-                context.servicesApproved?.setup ?? data.setupServiceApproved,
+              staff:
+                context.servicesApproved?.staff ?? data.staffServiceApproved,
               equipment:
                 context.servicesApproved?.equipment ??
                 data.equipmentServiceApproved,
-              staff:
-                context.servicesApproved?.staff ?? data.staffServiceApproved,
               catering:
                 context.servicesApproved?.catering ??
                 data.cateringServiceApproved,
@@ -157,6 +155,8 @@
               security:
                 context.servicesApproved?.security ??
                 data.securityServiceApproved,
+              setup:
+                context.servicesApproved?.setup ?? data.setupServiceApproved,
             });
 
             // Detect service closeout completion from XState parallel states
@@ -168,13 +168,11 @@
                 : {};
 
             setServicesClosedOut({
-              setup:
-                serviceCloseoutStates["Setup Closeout"] === "Setup Closedout",
+              staff:
+                serviceCloseoutStates["Staff Closeout"] === "Staff Closedout",
               equipment:
                 serviceCloseoutStates["Equipment Closeout"] ===
                 "Equipment Closedout",
-              staff:
-                serviceCloseoutStates["Staff Closeout"] === "Staff Closedout",
               catering:
                 serviceCloseoutStates["Catering Closeout"] ===
                 "Catering Closedout",
@@ -184,17 +182,19 @@
               security:
                 serviceCloseoutStates["Security Closeout"] ===
                 "Security Closedout",
+              setup:
+                serviceCloseoutStates["Setup Closeout"] === "Setup Closedout",
             });
           } else {
             // Fallback to individual service approval fields if XState data is not available
             setCurrentXState("");
             setServicesApproved({
-              setup: data.setupServiceApproved,
+              staff: data.staffServiceApproved,
               equipment: data.equipmentServiceApproved,
-              staff: data.staffServiceApproved,
               catering: data.cateringServiceApproved,
               cleaning: data.cleaningServiceApproved,
               security: data.securityServiceApproved,
+              setup: data.setupServiceApproved,
             });
             setServicesClosedOut({}); // Reset closeout status if no XState data
           }
@@ -717,39 +717,6 @@
     return serviceActions;
   };
 
-<<<<<<< HEAD
-      addServiceActions(
-        "setup",
-        Actions.APPROVE_SETUP_SERVICE,
-        Actions.DECLINE_SETUP_SERVICE
-      );
-      addServiceActions(
-        "equipment",
-        Actions.APPROVE_EQUIPMENT_SERVICE,
-        Actions.DECLINE_EQUIPMENT_SERVICE
-      );
-      addServiceActions(
-        "staff",
-        Actions.APPROVE_STAFF_SERVICE,
-        Actions.DECLINE_STAFF_SERVICE
-      );
-      addServiceActions(
-        "catering",
-        Actions.APPROVE_CATERING_SERVICE,
-        Actions.DECLINE_CATERING_SERVICE
-      );
-      addServiceActions(
-        "cleaning",
-        Actions.APPROVE_CLEANING_SERVICE,
-        Actions.DECLINE_CLEANING_SERVICE
-      );
-      addServiceActions(
-        "security",
-        Actions.APPROVE_SECURITY_SERVICE,
-        Actions.DECLINE_SECURITY_SERVICE
-      );
-    }
-=======
   // Create all service actions regardless of tenant for testing compatibility
   const createAllServiceActions = () => {
     const serviceActions: Record<string, ActionDefinition> = {};
@@ -767,7 +734,6 @@
         action: () => executeServiceAction(serviceType, "approve"),
         optimisticNextStatus: BookingStatusLabel.PENDING,
       };
->>>>>>> 86d9287a
 
       // Decline actions - use the enum value directly as key for proper enum-based matching
       const declineActionKey =
