import {
  cancel,
  checkOut,
  checkin,
  clientApproveBooking,
  decline,
  noShow,
} from "@/components/src/server/db";
import { BookingStatusLabel, PageContextLevel } from "@/components/src/types";
import { useContext, useMemo, useState } from "react";

<<<<<<< HEAD
import { Timestamp } from "@firebase/firestore";
import { useRouter, useParams } from "next/navigation";
=======
import { Timestamp } from "firebase/firestore";
import { useRouter } from "next/navigation";
>>>>>>> cfd64259
import { BookingContext } from "../../booking/bookingProvider";
import { DatabaseContext } from "../../components/Provider";
import useExistingBooking from "./useExistingBooking";

export enum Actions {
  CANCEL = "Cancel",
  NO_SHOW = "No Show",
  CHECK_IN = "Check In",
  CHECK_OUT = "Check Out",
  FIRST_APPROVE = "1st Approve",
  FINAL_APPROVE = "Final Approve",
  DECLINE = "Decline",
  EDIT = "Edit",
  MODIFICATION = "Modification",
  PLACEHOLDER = "",
}

export type ActionDefinition = {
  // TODO: Fix this type
  action: () => any;
  optimisticNextStatus: BookingStatusLabel;
  confirmation?: boolean;
};

interface Props {
  calendarEventId: string;
  pageContext: PageContextLevel;
  status: BookingStatusLabel;
  startDate: Timestamp;
  reason: string;
}

export default function useBookingActions({
  calendarEventId,
  pageContext,
  status,
  startDate,
  reason,
}: Props) {
  const [date, setDate] = useState(new Date());
  const router = useRouter();
  const { tenant } = useParams();
  const { reloadExistingCalendarEvents } = useContext(BookingContext);
  const { userEmail, netId } = useContext(DatabaseContext);
  const { loadExistingBookingData } = useExistingBooking();

  const updateActions = () => {
    setDate(new Date());
  };

  const actions: { [key in Actions]: ActionDefinition } = {
    [Actions.CANCEL]: {
      action: async () => {
        await cancel(calendarEventId, userEmail, netId);
      },
      optimisticNextStatus: BookingStatusLabel.CANCELED,
      confirmation: true,
    },
    [Actions.NO_SHOW]: {
      action: async () => {
        await noShow(calendarEventId, userEmail, netId);
      },
      optimisticNextStatus: BookingStatusLabel.NO_SHOW,
    },
    [Actions.CHECK_IN]: {
      action: async () => {
        await checkin(calendarEventId, userEmail);
      },
      optimisticNextStatus: BookingStatusLabel.CHECKED_IN,
    },
    [Actions.CHECK_OUT]: {
      action: async () => {
        await checkOut(calendarEventId, userEmail);
      },
      optimisticNextStatus: BookingStatusLabel.CHECKED_OUT,
    },
    [Actions.FIRST_APPROVE]: {
      action: async () => {
        await clientApproveBooking(calendarEventId, userEmail);
      },
      optimisticNextStatus: BookingStatusLabel.PENDING,
    },
    [Actions.FINAL_APPROVE]: {
      action: async () => {
        await clientApproveBooking(calendarEventId, userEmail);
      },
      optimisticNextStatus: BookingStatusLabel.APPROVED,
    },
    [Actions.DECLINE]: {
      action: async () => {
        await decline(calendarEventId, userEmail, reason);
      },
      optimisticNextStatus: BookingStatusLabel.DECLINED,
      confirmation: true,
    },
    [Actions.EDIT]: {
      action: async () => {
        loadExistingBookingData(calendarEventId);
        reloadExistingCalendarEvents();
        router.push(`/${tenant}/edit/${calendarEventId}`);
      },
      optimisticNextStatus: status,
      confirmation: false,
    },
    [Actions.MODIFICATION]: {
      action: async () => {
        loadExistingBookingData(calendarEventId);
        reloadExistingCalendarEvents();
        router.push(`/${tenant}/modification/${calendarEventId}`);
      },
      optimisticNextStatus: status,
      confirmation: false,
    },
    // never used, just make typescript happy
    [Actions.PLACEHOLDER]: {
      action: async () => {},
      optimisticNextStatus: BookingStatusLabel.UNKNOWN,
    },
  };

  const userOptions = useMemo(() => {
    let options = [];
    if (
      status !== BookingStatusLabel.CANCELED &&
      status !== BookingStatusLabel.CHECKED_IN &&
      status !== BookingStatusLabel.CHECKED_OUT &&
      status !== BookingStatusLabel.NO_SHOW
    ) {
      options.push(Actions.CANCEL);
    }
    if (status == BookingStatusLabel.REQUESTED && startDate.toDate() > date) {
      options.push(Actions.EDIT);
    }
    return options;
  }, [status]);

  const paOptions = useMemo(() => {
    let options = [];

    if (status === BookingStatusLabel.APPROVED) {
      options.push(Actions.CHECK_IN);
      options.push(Actions.MODIFICATION);
    } else if (status === BookingStatusLabel.CHECKED_IN) {
      options.push(Actions.CHECK_OUT);
      options.push(Actions.MODIFICATION);
    } else if (status === BookingStatusLabel.NO_SHOW) {
      options.push(Actions.CHECK_IN);
    } else if (status === BookingStatusLabel.WALK_IN) {
      options.push(Actions.CHECK_OUT);
      options.push(Actions.MODIFICATION);
    }

    const THIRTY_MIN_MS = 30 * 60 * 1000;
    const thirtyPastStartTime =
      date.getTime() - startDate.toDate().getTime() >= THIRTY_MIN_MS;
    if (
      thirtyPastStartTime &&
      (status === BookingStatusLabel.APPROVED ||
        status === BookingStatusLabel.CHECKED_IN)
    ) {
      options.push(Actions.NO_SHOW);
    }

    return options;
  }, [status]);

  const liaisonOptions = [Actions.FIRST_APPROVE, Actions.DECLINE];
  const equipmentOptions = [Actions.MODIFICATION, Actions.DECLINE];

  const adminOptions = useMemo(() => {
    if (
      status === BookingStatusLabel.CANCELED ||
      status === BookingStatusLabel.DECLINED ||
      status === BookingStatusLabel.CHECKED_OUT
    ) {
      return [];
    }

    let options: Actions[] = [];
    if (status === BookingStatusLabel.REQUESTED) {
      options.push(Actions.FIRST_APPROVE);
    } else if (status === BookingStatusLabel.PENDING) {
      options.push(Actions.FINAL_APPROVE);
    }

    options = options.concat(paOptions);
    options.push(Actions.CANCEL);
    options.push(Actions.DECLINE);
    return options;
  }, [status, paOptions, date]);

  const options = () => {
    switch (pageContext) {
      case PageContextLevel.USER:
        return userOptions;
      case PageContextLevel.PA:
        return paOptions;
      case PageContextLevel.LIAISON:
        return liaisonOptions;
      case PageContextLevel.EQUIPMENT:
        return equipmentOptions;
      default:
        return adminOptions;
    }
  };

  return { actions, updateActions, options };
}<|MERGE_RESOLUTION|>--- conflicted
+++ resolved
@@ -9,13 +9,8 @@
 import { BookingStatusLabel, PageContextLevel } from "@/components/src/types";
 import { useContext, useMemo, useState } from "react";
 
-<<<<<<< HEAD
 import { Timestamp } from "@firebase/firestore";
 import { useRouter, useParams } from "next/navigation";
-=======
-import { Timestamp } from "firebase/firestore";
-import { useRouter } from "next/navigation";
->>>>>>> cfd64259
 import { BookingContext } from "../../booking/bookingProvider";
 import { DatabaseContext } from "../../components/Provider";
 import useExistingBooking from "./useExistingBooking";
@@ -60,7 +55,7 @@
   const { tenant } = useParams();
   const { reloadExistingCalendarEvents } = useContext(BookingContext);
   const { userEmail, netId } = useContext(DatabaseContext);
-  const { loadExistingBookingData } = useExistingBooking();
+  const loadExistingBookingData = useExistingBooking();
 
   const updateActions = () => {
     setDate(new Date());
