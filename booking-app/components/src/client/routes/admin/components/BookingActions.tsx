import { IconButton, MenuItem, Select } from "@mui/material";
import { useContext, useMemo, useState } from "react";
import { BookingStatusLabel, PageContextLevel } from "../../../../types";
import useBookingActions, {
  ActionDefinition,
  Actions,
} from "../hooks/useBookingActions";

import Check from "@mui/icons-material/Check";
import { Timestamp } from "firebase/firestore";
import AlertToast from "../../components/AlertToast";
import ConfirmDialog from "../../components/ConfirmDialog";
import DeclineReasonDialog from "../../components/DeclineReasonDialog";
import Loading from "../../components/Loading";
import { DatabaseContext } from "../../components/Provider";
import shouldDisableCheckIn from "../hooks/shouldDisableCheckIn";

interface Props {
  calendarEventId: string;
  onSelect: () => void;
  pageContext: PageContextLevel;
  setOptimisticStatus: (x: BookingStatusLabel) => void;
  status: BookingStatusLabel;
  startDate: Timestamp;
}

export default function BookingActions(props: Props) {
  const {
    status,
    calendarEventId,
    onSelect,
    pageContext,
    setOptimisticStatus,
    startDate,
  } = props;
  const [uiLoading, setUiLoading] = useState(false);
  const [selectedAction, setSelectedAction] = useState<Actions>(
    Actions.PLACEHOLDER
  );
  const { reloadFutureBookings, allBookings } = useContext(DatabaseContext);
  const [showError, setShowError] = useState(false);
  const [reason, setReason] = useState<string>();

  const { actions, updateActions, options } = useBookingActions({
    status,
    calendarEventId,
    pageContext,
    startDate,
    reason,
  });

  const onFocus = () => {
    updateActions();
    onSelect();
  };

  const reload = async () => {
    reloadFutureBookings();
  };

  const onError = () => {
    setShowError(true);
  };

  const handleDialogChoice = (result: boolean) => {
    if (result) {
      const actionDetails = actions[selectedAction];
      doAction(actionDetails);
    }
  };

  const doAction = async ({
    action,
    optimisticNextStatus,
  }: ActionDefinition) => {
    setUiLoading(true);
    setOptimisticStatus(optimisticNextStatus);

    try {
      await action();
      await reload();
    } catch (ex) {
      console.error(ex);
      setOptimisticStatus(undefined);
      onError();
    } finally {
      setSelectedAction(Actions.PLACEHOLDER);
      setUiLoading(false);
    }
  };

  const onAction = useMemo(() => {
    if (selectedAction === Actions.DECLINE) {
      return (
        <DeclineReasonDialog
          callback={handleDialogChoice}
          value={reason}
          setValue={setReason}
        >
          <IconButton color={"primary"}>
            <Check />
          </IconButton>
        </DeclineReasonDialog>
      );
    }

<<<<<<< HEAD
=======
    // For service declines (e.g., "Decline Staff", "Decline Equipment", etc.),
    // also collect a reason using the same dialog component
    if (
      typeof selectedAction === "string" &&
      selectedAction.startsWith("Decline ")
    ) {
      return (
        <DeclineReasonDialog
          callback={handleDialogChoice}
          value={reason}
          setValue={setReason}
        >
          <IconButton color={"primary"}>
            <Check />
          </IconButton>
        </DeclineReasonDialog>
      );
    }

    // Check if action exists and has confirmation property
>>>>>>> 9703ae7a
    if (
      "confirmation" in actions[selectedAction] &&
      actions[selectedAction].confirmation === true
    ) {
      return (
        <ConfirmDialog
          message="Are you sure? This action can't be undone."
          callback={handleDialogChoice}
        >
          <IconButton
            disabled={selectedAction === Actions.PLACEHOLDER}
            color={"primary"}
          >
            <Check />
          </IconButton>
        </ConfirmDialog>
      );
    }

    return (
      <IconButton
        disabled={selectedAction === Actions.PLACEHOLDER}
        color={"primary"}
        onClick={() => {
          handleDialogChoice(true);
        }}
      >
        <Check />
      </IconButton>
    );
  }, [selectedAction, reason]);

  const disabledActions = useMemo(() => {
    const shouldDisable = shouldDisableCheckIn({
      pageContext,
      startDate,
      calendarEventId,
      allBookings,
    });
    return shouldDisable ? [Actions.CHECK_IN] : [];
  }, [pageContext, startDate, allBookings, calendarEventId]);

  if (options().length === 0) {
    return <></>;
  }

  return (
    <div
      style={{
        display: "flex",
        flexDirection: "row",
        alignItems: "center",
      }}
    >
      <Select
        value={selectedAction}
        size="small"
        displayEmpty
        onFocus={onFocus}
        onChange={(e) => setSelectedAction(e.target.value as Actions)}
        renderValue={(selected) => {
          if (selected === Actions.PLACEHOLDER) {
            return <em style={{ color: "gray" }}>Action</em>;
          }
          return selected;
        }}
        sx={{
          width: 125,
        }}
      >
        <MenuItem value={Actions.PLACEHOLDER} sx={{ color: "gray" }}>
          <em>Action</em>
        </MenuItem>
        {options().map((action) => (
          <MenuItem
            disabled={disabledActions.includes(action)}
            value={action}
            key={action}
          >
            {action}
          </MenuItem>
        ))}
      </Select>
      {uiLoading ? (
        <Loading style={{ height: "24px", width: "24px", margin: 8 }} />
      ) : (
        onAction
      )}
      <AlertToast
        message="Failed to perform action on booking"
        severity="error"
        open={showError}
        handleClose={() => setShowError(false)}
      />
    </div>
  );
}<|MERGE_RESOLUTION|>--- conflicted
+++ resolved
@@ -104,8 +104,6 @@
       );
     }
 
-<<<<<<< HEAD
-=======
     // For service declines (e.g., "Decline Staff", "Decline Equipment", etc.),
     // also collect a reason using the same dialog component
     if (
@@ -126,7 +124,6 @@
     }
 
     // Check if action exists and has confirmation property
->>>>>>> 9703ae7a
     if (
       "confirmation" in actions[selectedAction] &&
       actions[selectedAction].confirmation === true
