--- conflicted
+++ resolved
@@ -1,4 +1,3 @@
-<<<<<<< HEAD
 import { BookingStatusLabel, PageContextLevel } from "../../../../types";
 import { IconButton, MenuItem, Select } from "@mui/material";
 import React, { useContext, useState } from "react";
@@ -8,33 +7,11 @@
 } from "../hooks/useBookingActions";
 
 import AlertToast from "../../components/AlertToast";
-=======
-import {
-  cancel,
-  checkOut,
-  checkin,
-  clientApproveBooking,
-  decline,
-  noShow,
-} from "@/components/src/server/db";
-import { IconButton, MenuItem, Select } from "@mui/material";
-import { useContext, useMemo, useState } from "react";
-import { BookingStatusLabel, PageContextLevel } from "../../../../types";
-
+import Check from "@mui/icons-material/Check";
+import ConfirmDialog from "../../components/ConfirmDialog";
+import { DatabaseContext } from "../../components/Provider";
+import Loading from "../../components/Loading";
 import { Timestamp } from "@firebase/firestore";
->>>>>>> 10c72dc4
-import Check from "@mui/icons-material/Check";
-import { useRouter } from "next/navigation";
-import { BookingContext } from "../../booking/bookingProvider";
-import AlertToast from "../../components/AlertToast";
-import ConfirmDialog from "../../components/ConfirmDialog";
-import Loading from "../../components/Loading";
-<<<<<<< HEAD
-import { Timestamp } from "@firebase/firestore";
-=======
-import { DatabaseContext } from "../../components/Provider";
-import useExistingBooking from "../hooks/useExistingBooking";
->>>>>>> 10c72dc4
 
 interface Props {
   calendarEventId: string;
@@ -58,7 +35,7 @@
   );
   const { reloadBookings, reloadBookingStatuses } = useContext(DatabaseContext);
   const [showError, setShowError] = useState(false);
-<<<<<<< HEAD
+
   const { actions, updateActions, options } = useBookingActions({
     status,
     calendarEventId,
@@ -66,12 +43,6 @@
     startDate,
   });
 
-=======
-  const [date, setDate] = useState(new Date());
-  const router = useRouter();
-  const loadExistingBookingData = useExistingBooking();
-  const { userEmail } = useContext(DatabaseContext);
->>>>>>> 10c72dc4
   const reload = async () => {
     await Promise.all([reloadBookings(), reloadBookingStatuses()]);
   };
@@ -108,151 +79,6 @@
     }
   };
 
-<<<<<<< HEAD
-=======
-  const actions: { [key in Actions]: ActionDefinition } = {
-    [Actions.CANCEL]: {
-      action: async () => {
-        await cancel(calendarEventId, userEmail);
-      },
-      optimisticNextStatus: BookingStatusLabel.CANCELED,
-      confirmation: true,
-    },
-    [Actions.NO_SHOW]: {
-      action: async () => {
-        await noShow(calendarEventId, userEmail);
-      },
-      optimisticNextStatus: BookingStatusLabel.NO_SHOW,
-    },
-    [Actions.CHECK_IN]: {
-      action: async () => {
-        await checkin(calendarEventId, userEmail);
-      },
-      optimisticNextStatus: BookingStatusLabel.CHECKED_IN,
-    },
-    [Actions.CHECK_OUT]: {
-      action: async () => {
-        await checkOut(calendarEventId, userEmail);
-      },
-      optimisticNextStatus: BookingStatusLabel.CHECKED_OUT,
-    },
-    [Actions.FIRST_APPROVE]: {
-      action: async () => {
-        await clientApproveBooking(calendarEventId, userEmail);
-      },
-      optimisticNextStatus: BookingStatusLabel.PENDING,
-    },
-    [Actions.FINAL_APPROVE]: {
-      action: async () => {
-        await clientApproveBooking(calendarEventId, userEmail);
-      },
-      optimisticNextStatus: BookingStatusLabel.APPROVED,
-    },
-    [Actions.DECLINE]: {
-      action: async () => {
-        await decline(calendarEventId, userEmail);
-      },
-      optimisticNextStatus: BookingStatusLabel.DECLINED,
-      confirmation: true,
-    },
-    [Actions.EDIT]: {
-      action: async () => {
-        loadExistingBookingData(calendarEventId);
-        reloadExistingCalendarEvents();
-        router.push("/edit/" + calendarEventId);
-      },
-      optimisticNextStatus: status,
-      confirmation: false,
-    },
-    [Actions.MODIFICATION]: {
-      action: async () => {
-        loadExistingBookingData(calendarEventId);
-        reloadExistingCalendarEvents();
-        router.push("/modification/" + calendarEventId);
-      },
-      optimisticNextStatus: status,
-      confirmation: false,
-    },
-    // never used, just make typescript happy
-    [Actions.PLACEHOLDER]: {
-      action: async () => {},
-      optimisticNextStatus: BookingStatusLabel.UNKNOWN,
-    },
-  };
-
-  const userOptions = useMemo(() => {
-    let options = [];
-    if (status !== BookingStatusLabel.CANCELED) {
-      options.push(Actions.CANCEL);
-    }
-    if (
-      status !== BookingStatusLabel.CHECKED_IN &&
-      status !== BookingStatusLabel.NO_SHOW &&
-      startDate.toDate() > date
-    ) {
-      options.push(Actions.EDIT);
-    }
-    return options;
-  }, [status]);
-
-  const paOptions = useMemo(() => {
-    let options = [];
-
-    if (status === BookingStatusLabel.APPROVED) {
-      options.push(Actions.CHECK_IN);
-      options.push(Actions.NO_SHOW);
-      options.push(Actions.MODIFICATION);
-    } else if (status === BookingStatusLabel.CHECKED_IN) {
-      options.push(Actions.NO_SHOW);
-      options.push(Actions.CHECK_OUT);
-      options.push(Actions.MODIFICATION);
-    } else if (status === BookingStatusLabel.NO_SHOW) {
-      options.push(Actions.CHECK_IN);
-    } else if (status === BookingStatusLabel.WALK_IN) {
-      options.push(Actions.CHECK_OUT);
-      options.push(Actions.MODIFICATION);
-    }
-    return options;
-  }, [status]);
-
-  const liaisonOptions = [Actions.FIRST_APPROVE, Actions.DECLINE];
-
-  const adminOptions = useMemo(() => {
-    if (
-      status === BookingStatusLabel.CANCELED ||
-      status === BookingStatusLabel.DECLINED ||
-      status === BookingStatusLabel.CHECKED_OUT
-    ) {
-      return [];
-    }
-
-    let options: Actions[] = [];
-    if (status === BookingStatusLabel.REQUESTED) {
-      options.push(Actions.FIRST_APPROVE);
-    } else if (status === BookingStatusLabel.PENDING) {
-      options.push(Actions.FINAL_APPROVE);
-    }
-
-    options = options.concat(paOptions);
-    options.push(Actions.CANCEL);
-    options.push(Actions.DECLINE);
-    return options;
-  }, [status, paOptions, date]);
-
-  const options = () => {
-    switch (pageContext) {
-      case PageContextLevel.USER:
-        return userOptions;
-      case PageContextLevel.PA:
-        return paOptions;
-      case PageContextLevel.LIAISON:
-        return liaisonOptions;
-      default:
-        return adminOptions;
-    }
-  };
-
->>>>>>> 10c72dc4
   if (options().length === 0) {
     return <></>;
   }
