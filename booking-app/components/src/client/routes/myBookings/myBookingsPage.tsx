--- conflicted
+++ resolved
@@ -2,11 +2,8 @@
 
 import { PageContextLevel } from "@/components/src/types";
 import { styled } from "@mui/system";
-<<<<<<< HEAD
 import { useTenantSchema } from "../components/SchemaProvider";
-=======
 import { Bookings } from "../components/bookingTable/Bookings";
->>>>>>> d54905c5
 
 const Center = styled(Box)`
   display: flex;
@@ -21,11 +18,7 @@
     <Center>
       <Box width={{ xs: "90%", md: "65%" }} margin={6}>
         <Typography variant="h6">
-<<<<<<< HEAD
           Welcome to the {schema.name} booking tool!
-=======
-          Welcome to the Media Commons booking tool!
->>>>>>> d54905c5
         </Typography>
         <Bookings pageContext={PageContextLevel.USER} />
       </Box>
