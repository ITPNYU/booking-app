import { DEFAULT_TENANT } from "../constants/tenants";
import {
  Approver,
  Booking,
  BookingFormDetails,
  BookingStatusLabel,
  Days,
  Filters,
  OperationHours,
  PagePermission,
} from "../types";

import {
  clientFetchAllDataFromCollection,
  clientGetDataByCalendarEventId,
  clientSaveDataToFirestore,
  clientUpdateDataInFirestore,
  getPaginatedData,
} from "@/lib/firebase/firebase";
import { Timestamp, where } from "firebase/firestore";
import {
  ApproverLevel,
  TableNames,
  clientGetFinalApproverEmail,
  getApprovalCcEmail,
  getCancelCcEmail,
} from "../policy";

import { clientUpdateDataByCalendarEventId } from "@/lib/firebase/client/clientDb";
import { roundTimeUp } from "../client/utils/date";
import { getBookingToolDeployUrl } from "./ui";

export const fetchAllFutureBooking = async <Booking>(
  tenant?: string
): Promise<Booking[]> => {
  const now = Timestamp.now();
  const futureQueryConstraints = [where("endDate", ">", now)];
  return clientFetchAllDataFromCollection<Booking>(
    TableNames.BOOKING,
    futureQueryConstraints,
    tenant
  );
};

export const fetchAllBookings = async <Booking>(
  pagePermission: PagePermission,
  limit: number,
  filters: Filters,
  last: any,
  tenant?: string
): Promise<Booking[]> => {
  if (
    pagePermission === PagePermission.ADMIN ||
    pagePermission === PagePermission.LIAISON ||
    pagePermission === PagePermission.PA
  ) {
    return getPaginatedData<Booking>(
      TableNames.BOOKING,
      limit,
      filters,
      last,
      tenant
    );
  } else {
    return getPaginatedData<Booking>(
      TableNames.BOOKING,
      limit,
      filters,
      last,
      tenant
    );
  }
};

export const getOldSafetyTrainingEmails = () => {
  //TODO: implement this
  return [];
  //const activeSpreadSheet = SpreadsheetApp.openById(
  //  OLD_SAFETY_TRAINING_SHEET_ID
  //);
  //const activeSheet = activeSpreadSheet.getSheetByName(
  //  OLD_SAFETY_TRAINING_SHEET_NAME
  //);
  //var lastRow = activeSheet.getLastRow();

  //// get all row3(email) data
  //var range = activeSheet.getRange(1, 5, lastRow);
  //var values = range.getValues();

  //const secondSpreadSheet = SpreadsheetApp.openById(
  //  SECOND_OLD_SAFETY_TRAINING_SHEET_ID
  //);
  //const secondSheet = secondSpreadSheet
  //  .getSheets()
  //  .find(
  //    (sheet) => sheet.getSheetId() === SECOND_OLD_SAFETY_TRAINING_SHEET_GID
  //  );
  //const secondLastRow = secondSheet.getLastRow();
  //const secondRange = secondSheet.getRange(1, 2, secondLastRow);
  //const secondValues = secondRange.getValues();

  //const combinedValues = [...values, ...secondValues];
  //return combinedValues;
};

export const decline = async (
  id: string,
  email: string,
  reason?: string,
  tenant?: string
) => {
  clientUpdateDataByCalendarEventId(
    TableNames.BOOKING,
    id,
    {
      declinedAt: Timestamp.now(),
      declinedBy: email,
      declineReason: reason || null,
    },
    tenant
  );

  const doc = await clientGetDataByCalendarEventId<{
    id: string;
    requestNumber: number;
  }>(TableNames.BOOKING, id, tenant);

  // Log the decline action
  if (doc) {
    await logClientBookingChange({
      bookingId: doc.id,
      calendarEventId: id,
      status: BookingStatusLabel.DECLINED,
      changedBy: email,
      requestNumber: doc.requestNumber,
      note: reason,
      tenant,
    });
  }
  //@ts-ignore
  const guestEmail = doc ? doc.email : null;
  let headerMessage =
    "Your reservation request for Media Commons has been declined.";

  if (reason) {
    headerMessage += ` Reason: ${reason}. <br /><br />If you have any questions or need further assistance, please don't hesitate to reach out.`;
  } else {
    headerMessage +=
      "<br />If you have any questions or need further assistance, please don't hesitate to reach out.";
  }
  clientSendBookingDetailEmail(
    id,
    guestEmail,
    headerMessage,
    BookingStatusLabel.DECLINED,
    tenant
  );
  const response = await fetch(
    `${process.env.NEXT_PUBLIC_BASE_URL}/api/calendarEvents`,
    {
      method: "PUT",
      headers: {
        "Content-Type": "application/json",
        "x-tenant": tenant || DEFAULT_TENANT,
      },
      body: JSON.stringify({
        calendarEventId: id,
        newValues: { statusPrefix: BookingStatusLabel.DECLINED },
      }),
    }
  );
};

function isPolicyViolation(doc: any): boolean {
  // Exclude vip and walk-in
  if (!doc || !doc.startDate || !doc.requestedAt) return false;
  return true;
}

function isLateCancel(doc: any): boolean {
  if (!isPolicyViolation(doc)) return false;
  const now = Timestamp.now();
  const eventDate = doc.startDate;
  const requestedAt = doc.requestedAt;
  const timeToEvent = eventDate.toDate().getTime() - now.toDate().getTime();
  const hoursToEvent = timeToEvent / (1000 * 60 * 60);
  const timeSinceCreation =
    now.toDate().getTime() - requestedAt.toDate().getTime();
  const hoursSinceCreation = timeSinceCreation / (1000 * 60 * 60);
  return hoursToEvent <= 24 && hoursSinceCreation > 1;
}

function checkAndLogLateCancellation(
  doc: any,
  bookingId: string,
  netId: string
) {
  if (!isLateCancel(doc)) return;
  const now = Timestamp.now();
  const log = { netId, bookingId, lateCancelDate: now };
  clientSaveDataToFirestore(TableNames.PRE_BAN_LOGS, log);
}

async function getViolationCount(netId: string): Promise<number> {
  const preBanLogs = await clientFetchAllDataFromCollection(
    TableNames.PRE_BAN_LOGS,
    [where("netId", "==", netId)]
  );
  return preBanLogs.length;
}
<<<<<<< HEAD

export const cancel = async (
  id: string,
  email: string,
  netId: string,
  tenant?: string
) => {
  clientUpdateDataByCalendarEventId(
    TableNames.BOOKING,
    id,
    {
      canceledAt: Timestamp.now(),
      canceledBy: email,
    },
    tenant
  );

  const doc = await clientGetDataByCalendarEventId<Booking>(
    TableNames.BOOKING,
    id,
    tenant
=======

export const cancel = async (id: string, email: string, netId: string) => {
  clientUpdateDataByCalendarEventId(TableNames.BOOKING, id, {
    canceledAt: Timestamp.now(),
    canceledBy: email,
  });

  const doc = await clientGetDataByCalendarEventId<Booking>(
    TableNames.BOOKING,
    id
>>>>>>> c4ab7e67
  );
  // Always call for pre-ban logging
  checkAndLogLateCancellation(doc, id, netId);

  // Log the cancel action
  if (doc) {
    await logClientBookingChange({
      bookingId: doc.id,
      calendarEventId: id,
      status: BookingStatusLabel.CANCELED,
      changedBy: email,
      requestNumber: doc.requestNumber,
      tenant,
    });
  }

  //@ts-ignore
  const guestEmail = doc ? doc.email : null;

  let headerMessage =
    "The request has been canceled.<br /><br />Thank you!<br />";
  let ccHeaderMessage = headerMessage;

  if (isLateCancel(doc)) {
    const violationCount = await getViolationCount(netId);
    headerMessage = `Your reservation has been canceled and recorded as a "late cancellation," as it was canceled within 24 hours of the scheduled time.<br /><br />
We want to remind you that the Media Commons has a revocation policy regarding Late Cancellations and No Shows (<a href="https://sites.google.com/nyu.edu/370jmediacommons/about/our-policy" target="_blank">IV. Cancellation / V. 'No Show'</a>). Currently, you have <b>${violationCount}</b> on your account. After the third violation, a member of our team will reach out to discuss the next steps. Our aim with this policy is to promote accountability and a culture of sharing equitably within our community.<br /><br />
We understand that unexpected situations come up, and we ask you to cancel reservations at least 24 hours in advance whenever possible to help maintain a fair system for everyone. You can easily cancel through the <a href="https://sites.google.com/nyu.edu/370jmediacommons/reservations/booking-tool" target="_blank">booking tool on our website</a> or by emailing us at mediacommons.reservations@nyu.edu.<br /><br />
If you have any questions or need further assistance, please don't hesitate to reach out. We're here to support you!`;
    // ccHeaderMessage remains the original cancel message
  }

  clientSendBookingDetailEmail(
    id,
    guestEmail,
    headerMessage,
    BookingStatusLabel.CANCELED,
    tenant
  );
  clientSendBookingDetailEmail(
    id,
    getCancelCcEmail(),
    ccHeaderMessage,
<<<<<<< HEAD
    BookingStatusLabel.CANCELED,
    tenant
=======
    BookingStatusLabel.CANCELED
>>>>>>> c4ab7e67
  );
  const response = await fetch(
    `${process.env.NEXT_PUBLIC_BASE_URL}/api/calendarEvents`,
    {
      method: "PUT",
      headers: {
        "Content-Type": "application/json",
        "x-tenant": tenant || DEFAULT_TENANT,
      },
      body: JSON.stringify({
        calendarEventId: id,
        newValues: { statusPrefix: BookingStatusLabel.CANCELED },
      }),
    }
  );
};

export const updateFinalApprover = async (updatedData: object) => {
  type ApproverDoc = Approver & { id: string };
  const approverDocs = await clientFetchAllDataFromCollection<ApproverDoc>(
    TableNames.APPROVERS
  );

  if (approverDocs.length > 0) {
    const finalApproverDoc = approverDocs.filter(
      (doc) => doc.level === ApproverLevel.FINAL
    )[0]; // assuming only 1 final approver
    const docId = finalApproverDoc.id;
    await clientUpdateDataInFirestore(TableNames.APPROVERS, docId, updatedData);
  } else {
    console.log("No policy settings docs found");
  }
};

export const updateOperationHours = async (
  day: Days,
  open: number,
  close: number,
  isClosed: boolean,
  roomId?: number
) => {
  const docs = await clientFetchAllDataFromCollection<
    OperationHours & { id: string }
  >(TableNames.OPERATION_HOURS);

  const match = docs.find((x) => {
    if (roomId) {
      return x.day === day && x.roomId === roomId;
    }
    return x.day === day;
  });

  if (match != null) {
    const { id, ...data } = match;
    clientUpdateDataInFirestore(TableNames.OPERATION_HOURS, match.id, {
      ...data,
      open,
      close,
      isClosed,
    });
  } else {
    const r = roomId ? { roomId } : {};
    clientSaveDataToFirestore(TableNames.OPERATION_HOURS, {
      day: day.toString(),
      open,
      close,
      isClosed,
      ...r,
    });
  }
};

export const checkin = async (id: string, email: string, tenant?: string) => {
  clientUpdateDataByCalendarEventId(
    TableNames.BOOKING,
    id,
    {
      checkedInAt: Timestamp.now(),
      checkedInBy: email,
    },
    tenant
  );
  const doc = await clientGetDataByCalendarEventId<{
    id: string;
    requestNumber: number;
  }>(TableNames.BOOKING, id, tenant);

  console.log("check in doc", doc);
  // Log the check-in action
  if (doc) {
    await logClientBookingChange({
      bookingId: doc.id,
      calendarEventId: id,
      status: BookingStatusLabel.CHECKED_IN,
      changedBy: email,
      requestNumber: doc.requestNumber,
      note: "",
      tenant,
    });
  }
  //@ts-ignore
  const guestEmail = doc ? doc.email : null;

  const headerMessage =
    "Your reservation request for Media Commons has been checked in. Thank you for choosing Media Commons.";
  clientSendBookingDetailEmail(
    id,
    guestEmail,
    headerMessage,
    BookingStatusLabel.CHECKED_IN,
    tenant
  );
  const response = await fetch(
    `${process.env.NEXT_PUBLIC_BASE_URL}/api/calendarEvents`,
    {
      method: "PUT",
      headers: {
        "Content-Type": "application/json",
        "x-tenant": tenant || DEFAULT_TENANT,
      },
      body: JSON.stringify({
        calendarEventId: id,
        newValues: { statusPrefix: BookingStatusLabel.CHECKED_IN },
      }),
    }
  );
};

export const checkOut = async (id: string, email: string, tenant?: string) => {
  const checkoutDate = roundTimeUp();
  clientUpdateDataByCalendarEventId(
    TableNames.BOOKING,
    id,
    {
      checkedOutAt: Timestamp.now(),
      checkedOutBy: email,
    },
    tenant
  );
  clientUpdateDataByCalendarEventId(
    TableNames.BOOKING,
    id,
    {
      endDate: Timestamp.fromDate(checkoutDate),
    },
    tenant
  );
  const doc = await clientGetDataByCalendarEventId<{
    id: string;
    requestNumber: number;
  }>(TableNames.BOOKING, id, tenant);
  console.log("check out doc", doc);

  // Log the check-out action
  if (doc) {
    await logClientBookingChange({
      bookingId: doc.id,
      calendarEventId: id,
      status: BookingStatusLabel.CHECKED_OUT,
      changedBy: email,
      requestNumber: doc.requestNumber,
      tenant,
    });
  }
  //@ts-ignore
  const guestEmail = doc ? doc.email : null;

  const headerMessage =
    "Your reservation request for Media Commons has been checked out. Thank you for choosing Media Commons.";
  clientSendBookingDetailEmail(
    id,
    guestEmail,
    headerMessage,
    BookingStatusLabel.CHECKED_OUT,
    tenant
  );

  const response = await fetch(
    `${process.env.NEXT_PUBLIC_BASE_URL}/api/calendarEvents`,
    {
      method: "PUT",
      headers: {
        "Content-Type": "application/json",
        "x-tenant": tenant || DEFAULT_TENANT,
      },
      body: JSON.stringify({
        calendarEventId: id,
        newValues: {
          statusPrefix: BookingStatusLabel.CHECKED_OUT,
          end: {
            dateTime: roundTimeUp().toISOString(),
          },
        },
      }),
    }
  );
};

export const noShow = async (
  id: string,
  email: string,
  netId: string,
  tenant?: string
) => {
  clientUpdateDataByCalendarEventId(
    TableNames.BOOKING,
    id,
    {
      noShowedAt: Timestamp.now(),
      noShowedBy: email,
    },
    tenant
  );

  const doc = await clientGetDataByCalendarEventId<Booking>(
    TableNames.BOOKING,
<<<<<<< HEAD
    id,
    tenant
=======
    id
>>>>>>> c4ab7e67
  );

  // Add to pre-ban logs only if policy violation
  if (isPolicyViolation(doc)) {
    const log = { netId, bookingId: id, noShowDate: Timestamp.now() };
    clientSaveDataToFirestore(TableNames.PRE_BAN_LOGS, log);
  }

  // Log the no-show action
  if (doc) {
    await logClientBookingChange({
      bookingId: doc.id,
      calendarEventId: id,
      status: BookingStatusLabel.NO_SHOW,
      changedBy: email,
      requestNumber: doc.requestNumber,
      tenant,
    });
  }

  //@ts-ignore
  const guestEmail = doc ? doc.email : null;

  const violationCount = await getViolationCount(netId);
  const headerMessage = `You have been marked as a 'No Show' and your reservation has been canceled due to not checking in within the first 30 minutes of your reservation.<br /><br />
We want to remind you that the Media Commons has a revocation policy regarding Late Cancellations and No Shows (<a href="https://sites.google.com/nyu.edu/370jmediacommons/about/our-policy" target="_blank">IV. Cancellation / V. 'No Show'</a>). Currently, you have <b>${violationCount}</b> on your account. After the third violation, a member of our team will reach out to discuss the next steps. Our aim with this policy is to promote accountability and a culture of sharing equitably within our community.<br /><br />
We understand that unexpected situations come up, and we encourage you to cancel reservations at least 24 hours in advance whenever possible to help maintain a fair system for everyone. You can easily cancel through the <a href="https://sites.google.com/nyu.edu/370jmediacommons/reservations/booking-tool" target="_blank">booking tool on our website</a> or by emailing us at mediacommons.reservations@nyu.edu.<br /><br />
If you have any questions or need further assistance, please don't hesitate to reach out. We're here to support you!`;
  clientSendBookingDetailEmail(
    id,
    guestEmail,
    headerMessage,
    BookingStatusLabel.NO_SHOW,
    tenant
  );
  clientSendBookingDetailEmail(
    id,
    getApprovalCcEmail(process.env.NEXT_PUBLIC_BRANCH_NAME),
    headerMessage,
    BookingStatusLabel.NO_SHOW,
    tenant
  );
  clientSendConfirmationEmail(
    id,
    BookingStatusLabel.NO_SHOW,
    `This is a no show email.`,
    tenant
  );
  const response = await fetch(
    `${process.env.NEXT_PUBLIC_BASE_URL}/api/calendarEvents`,
    {
      method: "PUT",
      headers: {
        "Content-Type": "application/json",
        "x-tenant": tenant || DEFAULT_TENANT,
      },
      body: JSON.stringify({
        calendarEventId: id,
        newValues: { statusPrefix: BookingStatusLabel.NO_SHOW },
      }),
    }
  );
};

const getBookingHistory = async (booking: Booking) => {
  const history = [];

  // Add initial request
  if (booking.requestedAt) {
    history.push({
      status: BookingStatusLabel.REQUESTED,
      user: booking.email,
      date: booking.requestedAt.toDate().toLocaleString(),
      note: "",
    });
  }

  // Add first approval
  if (booking.firstApprovedAt) {
    history.push({
      status: BookingStatusLabel.PENDING,
      user: booking.firstApprovedBy,
      date: booking.firstApprovedAt.toDate().toLocaleString(),
      note: "",
    });
  }

  // Add final approval
  if (booking.finalApprovedAt) {
    history.push({
      status: BookingStatusLabel.APPROVED,
      user: booking.finalApprovedBy,
      date: booking.finalApprovedAt.toDate().toLocaleString(),
      note: "",
    });
  }

  // Add decline
  if (booking.declinedAt) {
    history.push({
      status: BookingStatusLabel.DECLINED,
      user: booking.declinedBy,
      date: booking.declinedAt.toDate().toLocaleString(),
      note: booking.declineReason || "",
    });
  }

  // Add cancel
  if (booking.canceledAt) {
    history.push({
      status: BookingStatusLabel.CANCELED,
      user: booking.canceledBy,
      date: booking.canceledAt.toDate().toLocaleString(),
      note: "",
    });
  }

  // Add check in
  if (booking.checkedInAt) {
    history.push({
      status: BookingStatusLabel.CHECKED_IN,
      user: booking.checkedInBy,
      date: booking.checkedInAt.toDate().toLocaleString(),
      note: "",
    });
  }

  // Add check out
  if (booking.checkedOutAt) {
    history.push({
      status: BookingStatusLabel.CHECKED_OUT,
      user: booking.checkedOutBy,
      date: booking.checkedOutAt.toDate().toLocaleString(),
      note: "",
    });
  }

  // Add no show
  if (booking.noShowedAt) {
    history.push({
      status: BookingStatusLabel.NO_SHOW,
      user: booking.noShowedBy,
      date: booking.noShowedAt.toDate().toLocaleString(),
      note: "",
    });
  }

  // Add walk in
  if (booking.walkedInAt) {
    history.push({
      status: BookingStatusLabel.WALK_IN,
      user: "PA",
      date: booking.walkedInAt.toDate().toLocaleString(),
      note: "",
    });
  }

  // Sort by date
  return history.sort(
    (a, b) => new Date(a.date).getTime() - new Date(b.date).getTime()
  );
};

export const clientBookingContents = async (id: string, tenant?: string) => {
  const bookingObj = await clientGetDataByCalendarEventId<Booking>(
    TableNames.BOOKING,
    id,
    tenant
  );
  if (!bookingObj) {
    throw new Error("Booking not found");
  }
  const history = await getBookingHistory(bookingObj);

  const updatedBookingObj = Object.assign({}, bookingObj, {
    headerMessage: "This is a request email for final approval.",
    bookingToolUrl: getBookingToolDeployUrl(),
    history: history,
  });

  return updatedBookingObj as unknown as BookingFormDetails;
};

export const clientSendBookingDetailEmail = async (
  calendarEventId: string,
  email: string,
  headerMessage: string,
  status: BookingStatusLabel,
  tenant?: string
) => {
  const contents = await clientBookingContents(calendarEventId, tenant);
  contents.headerMessage = headerMessage;
  const formData = {
    templateName: "booking_detail",
    contents: contents,
    targetEmail: email,
    status: status,
    eventTitle: contents.title,
    requestNumber: contents.requestNumber ?? "--",
    bodyMessage: "",
  };
  const res = await fetch(`${process.env.NEXT_PUBLIC_BASE_URL}/api/sendEmail`, {
    method: "POST",
    headers: {
      "Content-Type": "application/json",
    },
    body: JSON.stringify(formData),
  });
};

export const clientSendConfirmationEmail = async (
  calendarEventId: string,
  status: BookingStatusLabel,
  headerMessage: string,
  tenant?: string
) => {
  const email = await clientGetFinalApproverEmail();
  clientSendBookingDetailEmail(
    calendarEventId,
    email,
    headerMessage,
    status,
    tenant
  );
};

export const clientApproveBooking = async (
  id: string,
  email: string,
  tenant?: string
) => {
  const res = await fetch(`${process.env.NEXT_PUBLIC_BASE_URL}/api/approve`, {
    method: "POST",
    headers: {
      "Content-Type": "application/json",
      "x-tenant": tenant || DEFAULT_TENANT,
    },
    body: JSON.stringify({ id: id, email: email }),
  });
};

export const clientEquipmentApprove = async (id: string, email: string) => {
  //const res = await fetch(`${process.env.NEXT_PUBLIC_BASE_URL}/api/equipment`, {
  //  method: "POST",
  //  headers: {
  //    "Content-Type": "application/json",
  //  },
  //  body: JSON.stringify({
  //    id: id,
  //    email: email,
  //    action: "EQUIPMENT_APPROVE",
  //  }),
  //});
  //if (!res.ok) {
  //  throw new Error("Failed to approve equipment");
  //}
};

export const clientSendToEquipment = async (id: string, email: string) => {
  const res = await fetch(`${process.env.NEXT_PUBLIC_BASE_URL}/api/equipment`, {
    method: "POST",
    headers: {
      "Content-Type": "application/json",
    },
    body: JSON.stringify({
      id: id,
      email: email,
      action: "SEND_TO_EQUIPMENT",
    }),
  });

  if (!res.ok) {
    throw new Error("Failed to send booking to equipment");
  }
};

export const clientGetBookingLogs = async (
  requestNumber: number
): Promise<{ status: BookingStatusLabel; changedAt: any }[]> => {
  try {
    const response = await fetch(
      `${process.env.NEXT_PUBLIC_BASE_URL}/api/booking-logs?requestNumber=${requestNumber}`
    );

    if (!response.ok) {
      return [];
    }

    const logs = await response.json();
    return logs.map((log: any) => ({
      status: log.status,
      changedAt: log.changedAt,
    }));
  } catch (error) {
    console.error("Error fetching booking logs:", error);
    return [];
  }
};

const logClientBookingChange = async ({
  bookingId,
  calendarEventId,
  status,
  changedBy,
  requestNumber,
  note,
  tenant,
}: {
  bookingId: string;
  calendarEventId: string;
  status: BookingStatusLabel;
  changedBy: string;
  requestNumber: number;
  note?: string;
  tenant?: string;
}) => {
  const response = await fetch(
    `${process.env.NEXT_PUBLIC_BASE_URL}/api/booking-logs`,
    {
      method: "POST",
      headers: {
        "Content-Type": "application/json",
        "x-tenant": tenant || DEFAULT_TENANT,
      },
      body: JSON.stringify({
        bookingId,
        calendarEventId,
        status,
        changedBy,
        requestNumber,
        note: note ?? null,
      }),
    }
  );

  if (!response.ok) {
    console.error("Failed to log booking change:", await response.text());
  }
};<|MERGE_RESOLUTION|>--- conflicted
+++ resolved
@@ -208,8 +208,6 @@
   );
   return preBanLogs.length;
 }
-<<<<<<< HEAD
-
 export const cancel = async (
   id: string,
   email: string,
@@ -230,18 +228,6 @@
     TableNames.BOOKING,
     id,
     tenant
-=======
-
-export const cancel = async (id: string, email: string, netId: string) => {
-  clientUpdateDataByCalendarEventId(TableNames.BOOKING, id, {
-    canceledAt: Timestamp.now(),
-    canceledBy: email,
-  });
-
-  const doc = await clientGetDataByCalendarEventId<Booking>(
-    TableNames.BOOKING,
-    id
->>>>>>> c4ab7e67
   );
   // Always call for pre-ban logging
   checkAndLogLateCancellation(doc, id, netId);
@@ -285,12 +271,8 @@
     id,
     getCancelCcEmail(),
     ccHeaderMessage,
-<<<<<<< HEAD
     BookingStatusLabel.CANCELED,
     tenant
-=======
-    BookingStatusLabel.CANCELED
->>>>>>> c4ab7e67
   );
   const response = await fetch(
     `${process.env.NEXT_PUBLIC_BASE_URL}/api/calendarEvents`,
@@ -507,12 +489,8 @@
 
   const doc = await clientGetDataByCalendarEventId<Booking>(
     TableNames.BOOKING,
-<<<<<<< HEAD
-    id,
-    tenant
-=======
-    id
->>>>>>> c4ab7e67
+    id,
+    tenant
   );
 
   // Add to pre-ban logs only if policy violation
