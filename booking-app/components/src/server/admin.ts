--- conflicted
+++ resolved
@@ -158,8 +158,7 @@
   const startDate = booking.startDate.toDate();
   const endDate = booking.endDate.toDate();
 
-<<<<<<< HEAD
-  const defaultHeaderMessage = "This is a request email for 2nd approval.";
+  const defaultHeaderMessage = "";
   const currentHeaderMessage = (booking as BookingFormDetails).headerMessage;
 
   const updatedBookingObj = {
@@ -170,11 +169,6 @@
         ? currentHeaderMessage
         : defaultHeaderMessage,
     history,
-=======
-  const updatedBookingObj = Object.assign({}, booking, {
-    headerMessage: "", // Will be set per email context
-    history: history,
->>>>>>> 5a4ae991
     startDate: startDate.toLocaleDateString(),
     endDate: endDate.toLocaleDateString(),
     startTime: startDate.toLocaleTimeString([], {
