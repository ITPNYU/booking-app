import {
  BookingFormDetails,
  BookingStatus,
  BookingStatusLabel,
  RoomSetting,
} from "../types";
import {
  Constraint,
  serverDeleteData,
  serverFetchAllDataFromCollection,
  serverGetDataByCalendarEventId,
  serverGetFinalApproverEmail,
  serverUpdateInFirestore,
} from "@/lib/firebase/server/adminDb";
import { TableNames, getApprovalCcEmail } from "../policy";
<<<<<<< HEAD
import {
  BookingFormDetails,
  BookingStatus,
  BookingStatusLabel,
  RoomSetting,
} from "../types";
import { reviewUrl, getBookingToolDeployUrl } from "./ui";
=======
import { approvalUrl, declineUrl, getBookingToolDeployUrl } from "./ui";
>>>>>>> 769d8dac

import { Timestamp } from "firebase-admin/firestore";

export const serverBookingContents = (id: string) => {
  return serverGetDataByCalendarEventId(TableNames.BOOKING, id)
    .then((bookingObj) => {
      const updatedBookingObj = Object.assign({}, bookingObj, {
        headerMessage: "This is a request email for final approval.",
        reviewUrl: reviewUrl(id),
        bookingToolUrl: getBookingToolDeployUrl(),
      });

      return updatedBookingObj as unknown as BookingFormDetails;
    })
    .catch((error) => {
      console.error("Error fetching booking contents:", error);
      throw error;
    });
};

export const serverUpdateDataByCalendarEventId = async (
  collectionName: TableNames,
  calendarEventId: string,
  updatedData: object
) => {
  const data = await serverGetDataByCalendarEventId(
    collectionName,
    calendarEventId
  );

  if (data) {
    const { id } = data;
    await serverUpdateInFirestore(collectionName, id, updatedData);
  } else {
    console.log("No document found with the given calendarEventId.");
  }
};

export const serverDeleteDataByCalendarEventId = async (
  collectionName: TableNames,
  calendarEventId: string
) => {
  const data = await serverGetDataByCalendarEventId(
    collectionName,
    calendarEventId
  );

  if (data) {
    const { id } = data;
    await serverDeleteData(collectionName, id);
  } else {
    console.log("No document found with the given calendarEventId.");
  }
};

// from server
const serverFirstApprove = (id: string, email?: string) => {
  serverUpdateDataByCalendarEventId(TableNames.BOOKING_STATUS, id, {
    firstApprovedAt: Timestamp.now(),
    firstApprovedBy: email,
  });
};

const serverFinalApprove = (id: string, email?: string) => {
  serverUpdateDataByCalendarEventId(TableNames.BOOKING_STATUS, id, {
    finalApprovedAt: Timestamp.now(),
    finalApprovedBy: email,
  });
};

//server
export const serverApproveInstantBooking = (id: string) => {
  serverFirstApprove(id, "");
  serverFinalApprove(id, "");
  serverApproveEvent(id);
};

// both first approve and second approve flows hit here
export const serverApproveBooking = async (id: string, email: string) => {
  const bookingStatus = await serverGetDataByCalendarEventId<BookingStatus>(
    TableNames.BOOKING_STATUS,
    id
  );
  const firstApproveDateRange =
    bookingStatus && bookingStatus.firstApprovedAt
      ? bookingStatus.firstApprovedAt.toDate()
      : null;

  console.log("first approve date", firstApproveDateRange);

  // if already first approved, then this is a second approve
  if (firstApproveDateRange !== null) {
    serverFinalApprove(id, email);
    await serverApproveEvent(id);
  } else {
    console.log("email", email);
    serverFirstApprove(id, email);

    const response = await fetch(
      `${process.env.NEXT_PUBLIC_BASE_URL}/api/calendarEvents`,
      {
        method: "PUT",
        headers: {
          "Content-Type": "application/json",
        },
        body: JSON.stringify({
          calendarEventId: id,
          newValues: {
            statusPrefix: BookingStatusLabel.PENDING,
          },
        }),
      }
    );
    const contents = await serverBookingContents(id);

    const emailContents = {
      ...contents,
      headerMessage: "This is a request email for final approval.",
    };
    const recipient = await serverGetFinalApproverEmail();
    const formData = {
      templateName: "approval_email",
      contents: emailContents,
      targetEmail: recipient,
      status: BookingStatusLabel.PENDING,
      eventTitle: contents.title || "",
      requestNumber: contents.requestNumber,
      bodyMessage: "",
    };
    const res = await fetch(
      `${process.env.NEXT_PUBLIC_BASE_URL}/api/sendEmail`,
      {
        method: "POST",
        headers: {
          "Content-Type": "application/json",
        },
        body: JSON.stringify(formData),
      }
    );
  }
};

export const serverSendConfirmationEmail = async (
  calendarEventId: string,
  status: BookingStatusLabel,
  headerMessage: string
) => {
  const email = await serverGetFinalApproverEmail();
  serverSendBookingDetailEmail(calendarEventId, email, headerMessage, status);
};
export const serverSendBookingDetailEmail = async (
  calendarEventId: string,
  email: string,
  headerMessage: string,
  status: BookingStatusLabel
) => {
  const contents = await serverBookingContents(calendarEventId);
  contents.headerMessage = headerMessage;
  const formData = {
    templateName: "booking_detail",
    contents: contents,
    targetEmail: email,
    status: status,
    eventTitle: contents.title,
    requestNumber: contents.requestNumber ?? "--",
    bodyMessage: "",
  };
  const res = await fetch(`${process.env.NEXT_PUBLIC_BASE_URL}/api/sendEmail`, {
    method: "POST",
    headers: {
      "Content-Type": "application/json",
    },
    body: JSON.stringify(formData),
  });
};

//server
export const serverApproveEvent = async (id: string) => {
  const doc = await serverGetDataByCalendarEventId(
    TableNames.BOOKING_STATUS,
    id
  );
  if (doc === undefined || doc === null) {
    console.error("Booking status not found for calendar event id: ", id);
    return;
  }

  //@ts-ignore
  const guestEmail = doc.email;

  // for client
  const headerMessage =
    "Your reservation request for Media Commons is approved.";
  console.log("sending booking detail email...");
  serverSendBookingDetailEmail(
    id,
    guestEmail,
    headerMessage,
    BookingStatusLabel.APPROVED
  );

  // for second approver
  serverSendConfirmationEmail(
    id,
    BookingStatusLabel.APPROVED,
    `This is a confirmation email.`
  );

  // for Samantha
  serverSendBookingDetailEmail(
    id,
    getApprovalCcEmail(process.env.NEXT_PUBLIC_BRANCH_NAME),
    `This is a confirmation email.`,
    BookingStatusLabel.APPROVED
  );

  // for sponsor, if we have one
  const contents = await serverBookingContents(id);
  if (contents.role === "Student" && contents.sponsorEmail?.length > 0) {
    serverSendBookingDetailEmail(
      id,
      contents.sponsorEmail,
      `A reservation that you are the Sponsor of has been approved.`,
      BookingStatusLabel.APPROVED
    );
  }

  const formDataForCalendarEvents = {
    calendarEventId: id,
    newValues: { statusPrefix: BookingStatusLabel.APPROVED },
  };
  await fetch(`${process.env.NEXT_PUBLIC_BASE_URL}/api/calendarEvents`, {
    method: "PUT",
    headers: {
      "Content-Type": "application/json",
    },
    body: JSON.stringify(formDataForCalendarEvents),
  });

  const formData = {
    guestEmail: guestEmail,
    calendarEventId: id,
    roomId: contents.roomId,
  };
  const res = await fetch(
    `${process.env.NEXT_PUBLIC_BASE_URL}/api/inviteUser`,
    {
      method: "POST",
      headers: {
        "Content-Type": "application/json",
      },
      body: JSON.stringify(formData),
    }
  );
};

export const approvers = async () => {
  const fetchedData = await serverFetchAllDataFromCollection(
    TableNames.APPROVERS
  );
  const filtered = fetchedData.map((item: any) => ({
    id: item.id,
    email: item.email,
    department: item.department,
    createdAt: item.createdAt,
  }));
  return filtered;
};

export const firstApproverEmails = async (department: string) => {
  const approversData = await approvers();
  return approversData
    .filter((approver) => approver.department === department)
    .map((approver) => approver.email);
};

export const serverGetRoomCalendarIds = async (
  roomId: number
): Promise<string[]> => {
  const queryConstraints: Constraint[] = [
    {
      field: "roomId",
      operator: "==",
      value: roomId,
    },
  ];

  const rooms = await serverFetchAllDataFromCollection<RoomSetting>(
    TableNames.RESOURCES,
    queryConstraints
  );

  console.log(`Rooms: ${JSON.stringify(rooms)}`);

  return rooms
    .map((room) => room.calendarId)
    .filter(
      (calendarId): calendarId is string =>
        calendarId !== undefined && calendarId !== null
    );
};

export const serverGetRoomCalendarId = async (
  roomId: number
): Promise<string | null> => {
  const queryConstraints: Constraint[] = [
    {
      field: "roomId",
      operator: "==",
      value: roomId,
    },
  ];

  const rooms = await serverFetchAllDataFromCollection<RoomSetting>(
    TableNames.RESOURCES,
    queryConstraints
  );

  if (rooms.length > 0) {
    const room = rooms[0];
    console.log(`Room: ${JSON.stringify(room)}`);
    return room.calendarId;
  } else {
    console.log("No matching room found.");
    return null;
  }
};<|MERGE_RESOLUTION|>--- conflicted
+++ resolved
@@ -13,7 +13,6 @@
   serverUpdateInFirestore,
 } from "@/lib/firebase/server/adminDb";
 import { TableNames, getApprovalCcEmail } from "../policy";
-<<<<<<< HEAD
 import {
   BookingFormDetails,
   BookingStatus,
@@ -21,9 +20,6 @@
   RoomSetting,
 } from "../types";
 import { reviewUrl, getBookingToolDeployUrl } from "./ui";
-=======
-import { approvalUrl, declineUrl, getBookingToolDeployUrl } from "./ui";
->>>>>>> 769d8dac
 
 import { Timestamp } from "firebase-admin/firestore";
 
