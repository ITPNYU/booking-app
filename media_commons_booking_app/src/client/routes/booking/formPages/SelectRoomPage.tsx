import { Box, Stack, Typography } from '@mui/material';
import React, { useContext, useState } from 'react';

import { BookingContext } from '../bookingProvider';
import { CalendarDatePicker } from '../components/CalendarDatePicker';
import CalendarVerticalResource from '../components/CalendarVerticalResource';
import { DatabaseContext } from '../../components/Provider';
<<<<<<< HEAD
import { DateSelectArg } from '@fullcalendar/core';
import { MultipleCalendars } from '../components/MultipleCalendars';
import { Role, RoomSetting } from '../../../../types';
import { SAFETY_TRAINING_REQUIRED_ROOM } from '../../../../policy';
import { useNavigate } from 'react-router-dom';
=======
import Grid from '@mui/material/Unstable_Grid2';
import { SelectRooms } from '../components/SelectRooms';
>>>>>>> e75a1f1d

export default function SelectRoomPage() {
  const { roomSettings, userEmail } = useContext(DatabaseContext);
<<<<<<< HEAD
  const {
    isBanned,
    needsSafetyTraining,
    selectedRooms,
    setBookingCalendarInfo,
    setSelectedRooms,
  } = useContext(BookingContext);

  const handleSetDate = (info: DateSelectArg, rooms: RoomSetting[]) => {
    console.log('handle set date', info, rooms, selectedRooms);

    setBookingCalendarInfo(info);
    setSelectedRooms(rooms);
    const requiresSafetyTraining = rooms.some((room) =>
      SAFETY_TRAINING_REQUIRED_ROOM.includes(room.roomId)
    );
    if (needsSafetyTraining) {
      alert('You have to take safety training before booking!');
      return;
    }
    if (userEmail && isBanned) {
      alert('You are banned');
      return;
    }

    navigate('/book/form');
  };
=======
  const { selectedRooms, setSelectedRooms } = useContext(BookingContext);
  const [date, setDate] = useState<Date>(new Date());
>>>>>>> e75a1f1d

  return (
    <Box sx={{ flexGrow: 1 }}>
      <Grid container>
        <Grid width={330}>
          <Stack spacing={2}>
            <CalendarDatePicker handleChange={setDate} />
            <Box paddingLeft="24px">
              <Typography fontWeight={500}>Spaces</Typography>
              <SelectRooms
                allRooms={roomSettings}
                selected={selectedRooms}
                setSelected={setSelectedRooms}
              />
            </Box>
          </Stack>
        </Grid>
        <Grid paddingRight={2} flex={1}>
          <CalendarVerticalResource rooms={selectedRooms} dateView={date} />
        </Grid>
      </Grid>
    </Box>
  );
}<|MERGE_RESOLUTION|>--- conflicted
+++ resolved
@@ -5,51 +5,13 @@
 import { CalendarDatePicker } from '../components/CalendarDatePicker';
 import CalendarVerticalResource from '../components/CalendarVerticalResource';
 import { DatabaseContext } from '../../components/Provider';
-<<<<<<< HEAD
-import { DateSelectArg } from '@fullcalendar/core';
-import { MultipleCalendars } from '../components/MultipleCalendars';
-import { Role, RoomSetting } from '../../../../types';
-import { SAFETY_TRAINING_REQUIRED_ROOM } from '../../../../policy';
-import { useNavigate } from 'react-router-dom';
-=======
 import Grid from '@mui/material/Unstable_Grid2';
 import { SelectRooms } from '../components/SelectRooms';
->>>>>>> e75a1f1d
 
 export default function SelectRoomPage() {
   const { roomSettings, userEmail } = useContext(DatabaseContext);
-<<<<<<< HEAD
-  const {
-    isBanned,
-    needsSafetyTraining,
-    selectedRooms,
-    setBookingCalendarInfo,
-    setSelectedRooms,
-  } = useContext(BookingContext);
-
-  const handleSetDate = (info: DateSelectArg, rooms: RoomSetting[]) => {
-    console.log('handle set date', info, rooms, selectedRooms);
-
-    setBookingCalendarInfo(info);
-    setSelectedRooms(rooms);
-    const requiresSafetyTraining = rooms.some((room) =>
-      SAFETY_TRAINING_REQUIRED_ROOM.includes(room.roomId)
-    );
-    if (needsSafetyTraining) {
-      alert('You have to take safety training before booking!');
-      return;
-    }
-    if (userEmail && isBanned) {
-      alert('You are banned');
-      return;
-    }
-
-    navigate('/book/form');
-  };
-=======
   const { selectedRooms, setSelectedRooms } = useContext(BookingContext);
   const [date, setDate] = useState<Date>(new Date());
->>>>>>> e75a1f1d
 
   return (
     <Box sx={{ flexGrow: 1 }}>
