--- conflicted
+++ resolved
@@ -6,11 +6,6 @@
 import React from 'react';
 import { styled } from '@mui/system';
 
-<<<<<<< HEAD
-export const Header = () => {
-  const { isBanned, needsSafetyTraining } = useContext(BookingContext);
-  const { userEmail } = useContext(DatabaseContext);
-=======
 const StickyScroll = styled(Box)`
   position: -webkit-sticky;
   position: sticky;
@@ -20,7 +15,6 @@
   padding-bottom: 20px;
   transition: box-shadow 300ms cubic-bezier(0.4, 0, 0.2, 1) 0ms;
 `;
->>>>>>> e75a1f1d
 
 export const Header = () => {
   const location = useLocation();
@@ -70,16 +64,9 @@
       }
     >
       <div>
-<<<<<<< HEAD
-        {needsSafetyTraining && (
-          <p className="text-red-500 text-bold  ">
-            You have to take safety training before booking!
-          </p>
-=======
         <BookingFormStepper />
         {showStatusBar && (
           <BookingStatusBar {...{ goBack, goNext, hideNextButton }} />
->>>>>>> e75a1f1d
         )}
       </div>
     </StickyScroll>
