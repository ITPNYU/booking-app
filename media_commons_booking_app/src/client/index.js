--- conflicted
+++ resolved
@@ -1,8 +1,3 @@
-<<<<<<< HEAD
-'use client';
-
-=======
->>>>>>> 0e3abc67
 import { RouterProvider, createMemoryRouter } from 'react-router-dom';
 
 import AdminPage from './routes/admin/adminPage';
@@ -16,11 +11,6 @@
 import UserRolePage from './routes/booking/formPages/UserRolePage';
 import UserSectionPage from './routes/booking/formPages/UserSectionPage';
 import { createRoot } from 'react-dom/client';
-<<<<<<< HEAD
-
-console.log('TEST IN INDEX.JS');
-=======
->>>>>>> 0e3abc67
 
 const router = createMemoryRouter([
   {
